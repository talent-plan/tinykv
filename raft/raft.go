// Copyright 2015 The etcd Authors
//
// Licensed under the Apache License, Version 2.0 (the "License");
// you may not use this file except in compliance with the License.
// You may obtain a copy of the License at
//
//     http://www.apache.org/licenses/LICENSE-2.0
//
// Unless required by applicable law or agreed to in writing, software
// distributed under the License is distributed on an "AS IS" BASIS,
// WITHOUT WARRANTIES OR CONDITIONS OF ANY KIND, either express or implied.
// See the License for the specific language governing permissions and
// limitations under the License.

package raft

import (
	"errors"
	"fmt"
	"math/rand"
	"sort"
	"strings"
	"sync"
	"time"

	pb "github.com/pingcap-incubator/tinykv/proto/pkg/eraftpb"
)

// None is a placeholder node ID used when there is no leader.
const None uint64 = 0

// StateType represents the role of a node in a cluster.
type StateType uint64

const (
	StateFollower StateType = iota
	StateCandidate
	StateLeader
)

var stmap = [...]string{
	"StateFollower",
	"StateCandidate",
	"StateLeader",
}

func (st StateType) String() string {
	return stmap[uint64(st)]
}

// CampaignType represents the type of campaigning
// the reason we use the type of string instead of uint64
// is because it's simpler to compare and fill in raft entries
type CampaignType string

const (
	// campaignElection represents a normal (time-based) election
	campaignElection CampaignType = "CampaignElection"
	// campaignTransfer represents the type of leader transfer
	campaignTransfer CampaignType = "CampaignTransfer"
)

// ErrProposalDropped is returned when the proposal is ignored by some cases,
// so that the proposer can be notified and fail fast.
var ErrProposalDropped = errors.New("raft proposal dropped")

// TODO: Delete Start
// lockedRand is a small wrapper around rand.Rand to provide
// synchronization among multiple raft groups. Only the methods needed
// by the code are exposed (e.g. Intn).
type lockedRand struct {
	mu   sync.Mutex
	rand *rand.Rand
}

func (r *lockedRand) Intn(n int) int {
	r.mu.Lock()
	v := r.rand.Intn(n)
	r.mu.Unlock()
	return v
}

var globalRand = &lockedRand{
	rand: rand.New(rand.NewSource(time.Now().UnixNano())),
}

// TODO: Delete End

// Config contains the parameters to start a raft.
type Config struct {
	// ID is the identity of the local raft. ID cannot be 0.
	ID uint64

	// peers contains the IDs of all nodes (including self) in the raft cluster. It
	// should only be set when starting a new raft cluster. Restarting raft from
	// previous configuration will panic if peers is set. peer is private and only
	// used for testing right now.
	peers []uint64

	// ElectionTick is the number of Node.Tick invocations that must pass between
	// elections. That is, if a follower does not receive any message from the
	// leader of current term before ElectionTick has elapsed, it will become
	// candidate and start an election. ElectionTick must be greater than
	// HeartbeatTick. We suggest ElectionTick = 10 * HeartbeatTick to avoid
	// unnecessary leader switching.
	ElectionTick int
	// HeartbeatTick is the number of Node.Tick invocations that must pass between
	// heartbeats. That is, a leader sends heartbeat messages to maintain its
	// leadership every HeartbeatTick ticks.
	HeartbeatTick int

	// Storage is the storage for raft. raft generates entries and states to be
	// stored in storage. raft reads the persisted entries and states out of
	// Storage when it needs. raft reads out the previous state and configuration
	// out of storage when restarting.
	Storage Storage
	// Applied is the last applied index. It should only be set when restarting
	// raft. raft will not return entries to the application smaller or equal to
	// Applied. If Applied is unset when restarting, raft might return previous
	// applied entries. This is a very application dependent configuration.
	Applied uint64

	// Logger is the logger used for raft log. For multinode which can host
	// multiple raft group, each raft group can have its own logger
	Logger Logger
}

func (c *Config) validate() error {
	if c.ID == None {
		return errors.New("cannot use none as id")
	}

	if c.HeartbeatTick <= 0 {
		return errors.New("heartbeat tick must be greater than 0")
	}

	if c.ElectionTick <= c.HeartbeatTick {
		return errors.New("election tick must be greater than heartbeat tick")
	}

	if c.Storage == nil {
		return errors.New("storage cannot be nil")
	}

	if c.Logger == nil {
		c.Logger = raftLogger
	}

	return nil
}

type Raft struct {
	id uint64

	Term uint64
	Vote uint64

	// the log
	RaftLog *RaftLog

	// log replication progress of each peers
	Prs map[uint64]*Progress

	// this peer's role
	State StateType

	// votes records
	votes map[uint64]bool

	// msgs need to send
	msgs []pb.Message

	// the leader id
	Lead uint64

	// heartbeat interval
	heartbeatTimeout int
	// baseline of election interval
	electionTimeout int
	// randomizedElectionTimeout is a random number between
	// [electiontimeout, 2 * electiontimeout - 1].
	randomizedElectionTimeout int

	logger Logger

	// Your Code Here 2A
	// TODO: Delete Start

	// leadTransferee is id of the leader transfer target when its value is not zero.
	// Follow the procedure defined in raft thesis 3.10.
	leadTransferee uint64

	// Only one conf change may be pending (in the log, but not yet
	// applied) at a time. This is enforced via PendingConfIndex, which
	// is set to a value >= the log index of the latest pending
	// configuration change (if any). Config changes are only allowed to
	// be proposed if the leader's applied index is greater than this
	// value.
	PendingConfIndex uint64

	// number of ticks since it reached last electionTimeout
	electionElapsed int

	// number of ticks since it reached last heartbeatTimeout.
	// only leader keeps heartbeatElapsed.
	heartbeatElapsed int
	// TODO: Delete End
}

// newRaft return a raft peer with the given config
func newRaft(c *Config) *Raft {
	if err := c.validate(); err != nil {
		panic(err.Error())
	}
	raftlog := newLog(c.Storage, c.Logger)
	hs, cs, err := c.Storage.InitialState()
	if err != nil {
		panic(err)
	}
	// Your Code Here 2A
	// TODO: Delete Start
	peers := c.peers
	if len(cs.Nodes) > 0 {
		if len(peers) > 0 {
			panic("cannot specify both newRaft (peers) and ConfState.(Nodes)")
		}
		peers = cs.Nodes
	}
	r := &Raft{
		id:               c.ID,
		Lead:             None,
		RaftLog:          raftlog,
		Prs:              make(map[uint64]*Progress),
		electionTimeout:  c.ElectionTick,
		heartbeatTimeout: c.HeartbeatTick,
		logger:           c.Logger,
	}
	for _, p := range peers {
		r.Prs[p] = &Progress{Next: 1}
	}

	if !IsEmptyHardState(hs) {
		r.loadState(hs)
	}
	if c.Applied > 0 {
		raftlog.appliedTo(c.Applied)
	}
	r.becomeFollower(r.Term, None)

	var nodesStrs []string
<<<<<<< HEAD
	for _, n := range nodes(r) {
		nodesStrs = append(nodesStrs, fmt.Sprintf("%x", n))
=======
	for _, n := range r.nodes() {
		nodesStrs = append(nodesStrs, fmt.Sprintf("%d", n))
>>>>>>> fe104c5a
	}

	r.logger.Infof("newRaft %d [peers: [%s], term: %d, commit: %d, applied: %d, lastindex: %d, lastterm: %d]",
		r.id, strings.Join(nodesStrs, ","), r.Term, r.RaftLog.committed, r.RaftLog.applied, r.RaftLog.LastIndex(), r.RaftLog.lastTerm())
	return r
	// TODO: Delete End
}

// TODO: Delete method
func (r *Raft) GetSnap() *pb.Snapshot {
	return r.RaftLog.pending_snapshot
}

// softState return the softState of this peer
func (r *Raft) softState() *SoftState {
	// Your Code Here 2C
	// TODO: Delete Start
	return &SoftState{Lead: r.Lead, RaftState: r.State}
	// TODO: Delete End
}

// hardState return the hardState of this peer
func (r *Raft) hardState() pb.HardState {
	// Your Code Here 2C
	// TODO: Delete Start
	return pb.HardState{
		Term:   r.Term,
		Vote:   r.Vote,
		Commit: r.RaftLog.committed,
	}
	// TODO: Delete End
}

// TODO: Delete method
func (r *Raft) quorum() int { return len(r.Prs)/2 + 1 }

// TODO: Delete method
// send persists state to stable storage and then sends to its mailbox.
func (r *Raft) send(m pb.Message) {
	m.From = r.id
	if m.MsgType == pb.MessageType_MsgRequestVote || m.MsgType == pb.MessageType_MsgRequestVoteResponse {
		if m.Term == 0 {
			// All campaign messages need to have the term set when sending.
			// - MessageType_MsgRequestVote: m.Term is the term the node is campaigning for,
			//   non-zero as we increment the term when campaigning.
			// - MessageType_MsgRequestVoteResponse: m.Term is the new r.Term if the MessageType_MsgRequestVote was
			//   granted, non-zero for the same reason MessageType_MsgRequestVote is
			panic(fmt.Sprintf("term should be set when sending %s", m.MsgType))
		}
	} else {
		if m.Term != 0 {
			panic(fmt.Sprintf("term should not be set when sending %s (was %d)", m.MsgType, m.Term))
		}
		// do not attach term to MessageType_MsgPropose
		// proposals are a way to forward to the leader and
		// should be treated as local message.
		if m.MsgType != pb.MessageType_MsgPropose {
			m.Term = r.Term
		}
	}
	r.msgs = append(r.msgs, m)
}

// TODO: Delete method
func (r *Raft) getProgress(id uint64) *Progress {
	return r.Prs[id]
}

// sendAppend sends an append RPC with new entries (if any) and the
// current commit index to the given peer. Returns true if a message was sent.
func (r *Raft) sendAppend(to uint64) bool {
	// Your Code Here 2B
	// TODO: Delete Start
	pr := r.getProgress(to)
	m := pb.Message{}
	m.To = to

	term, errt := r.RaftLog.Term(pr.Next - 1)
	ents, erre := r.RaftLog.Entries(pr.Next)

	if errt != nil || erre != nil { // send snapshot if we failed to get term or entries
		m.MsgType = pb.MessageType_MsgSnapshot
		snapshot, err := r.RaftLog.snapshot()
		if err != nil {
			if err == ErrSnapshotTemporarilyUnavailable {
				r.logger.Debugf("%d failed to send snapshot to %d because snapshot is temporarily unavailable", r.id, to)
				return false
			}
			panic(err)
		}
		if IsEmptySnap(&snapshot) {
			panic("need non-empty snapshot")
		}
		m.Snapshot = &snapshot
		sindex, sterm := snapshot.Metadata.Index, snapshot.Metadata.Term
		r.logger.Debugf("%d [firstindex: %d, commit: %d] sent snapshot[index: %d, term: %d] to %d [%s]",
			r.id, r.RaftLog.firstIndex(), r.RaftLog.committed, sindex, sterm, to, pr)
		r.logger.Debugf("%d paused sending replication messages to %d [%s]", r.id, to, pr)
	} else {
		m.MsgType = pb.MessageType_MsgAppend
		m.Index = pr.Next - 1
		m.LogTerm = term

		entries := make([]*pb.Entry, 0, len(ents))
		for i := range ents {
			entries = append(entries, &ents[i])
		}
		m.Entries = entries
		m.Commit = r.RaftLog.committed
	}
	r.send(m)
	return true
	// TODO: Delete End
}

// sendHeartbeat sends a heartbeat RPC to the given peer.
func (r *Raft) sendHeartbeat(to uint64) {
	// Your Code Here 2A
	// TODO: Delete Start
	// Attach the commit as min(to.matched, r.committed).
	// When the leader sends out heartbeat message,
	// the receiver(follower) might not be matched with the leader
	// or it might not have all the committed entries.
	// The leader MUST NOT forward the follower's commit to
	// an unmatched index.
	commit := min(r.getProgress(to).Match, r.RaftLog.committed)
	m := pb.Message{
		To:      to,
		MsgType: pb.MessageType_MsgHeartbeat,
		Commit:  commit,
	}

	r.send(m)
	// TODO: Delete End
}

// TODO: Delete method
func (r *Raft) forEachProgress(f func(id uint64, pr *Progress)) {
	for id, pr := range r.Prs {
		f(id, pr)
	}
}

// TODO: Delete method
// bcastAppend sends RPC, with entries to all peers that are not up-to-date
// according to the progress recorded in r.Prs.
func (r *Raft) bcastAppend() {
	r.forEachProgress(func(id uint64, _ *Progress) {
		if id == r.id {
			return
		}

		r.sendAppend(id)
	})
}

// TODO: Delete method
// bcastHeartbeat sends RPC, without entries to all the peers.
func (r *Raft) bcastHeartbeat() {
	r.forEachProgress(func(id uint64, _ *Progress) {
		if id == r.id {
			return
		}
		r.sendHeartbeat(id)
	})
}

// TODO: Delete method
// maybeCommit attempts to advance the commit index. Returns true if
// the commit index changed (in which case the caller should call
// r.bcastAppend).
func (r *Raft) maybeCommit() bool {
	matchIndex := make(uint64Slice, len(r.Prs))
	idx := 0
	for _, p := range r.Prs {
		matchIndex[idx] = p.Match
		idx++
	}
	sort.Sort(matchIndex)
	mci := matchIndex[len(matchIndex)-r.quorum()]
	return r.RaftLog.maybeCommit(mci, r.Term)
}

// TODO: Delete method
func (r *Raft) reset(term uint64) {
	if r.Term != term {
		r.Term = term
		r.Vote = None
	}
	r.Lead = None

	r.electionElapsed = 0
	r.heartbeatElapsed = 0
	r.resetRandomizedElectionTimeout()

	r.abortLeaderTransfer()

	r.votes = make(map[uint64]bool)
	r.forEachProgress(func(id uint64, pr *Progress) {
		*pr = Progress{Next: r.RaftLog.LastIndex() + 1}
		if id == r.id {
			pr.Match = r.RaftLog.LastIndex()
		}
	})

	r.PendingConfIndex = 0
}

// TODO: Delete method
func (r *Raft) appendEntry(es ...pb.Entry) {
	li := r.RaftLog.LastIndex()
	for i := range es {
		es[i].Term = r.Term
		es[i].Index = li + 1 + uint64(i)
	}
	// use latest "last" index after truncate/append
	li = r.RaftLog.append(es...)
	r.getProgress(r.id).maybeUpdate(li)
	// Regardless of maybeCommit's return, our caller will call bcastAppend.
	r.maybeCommit()
}

// tick advances the internal logical clock by a single tick.
func (r *Raft) tick() {
	// Your Code Here 2A
	// TODO: Delete Start
	switch r.State {
	case StateFollower, StateCandidate:
		r.tickElection()
	case StateLeader:
		r.tickHeartbeat()
	}
	// TODO: Delete End
}

// TODO: Delete method
// tickElection is run by followers and candidates after r.electionTimeout.
func (r *Raft) tickElection() {
	r.electionElapsed++

	if r.promotable() && r.pastElectionTimeout() {
		r.electionElapsed = 0
		r.Step(pb.Message{From: r.id, MsgType: pb.MessageType_MsgHup})
	}
}

// TODO: Delete method
// tickHeartbeat is run by leaders to send a MessageType_MsgBeat after r.heartbeatTimeout.
func (r *Raft) tickHeartbeat() {
	r.heartbeatElapsed++
	r.electionElapsed++

	if r.electionElapsed >= r.electionTimeout {
		r.electionElapsed = 0
		// If current leader cannot transfer leadership in electionTimeout, it becomes leader again.
		if r.State == StateLeader && r.leadTransferee != None {
			r.abortLeaderTransfer()
		}
	}

	if r.State != StateLeader {
		return
	}

	if r.heartbeatElapsed >= r.heartbeatTimeout {
		r.heartbeatElapsed = 0
		r.Step(pb.Message{From: r.id, MsgType: pb.MessageType_MsgBeat})
	}
}

// becomeFollower transform this peer's state to Follower
func (r *Raft) becomeFollower(term uint64, lead uint64) {
	// Your Code Here 2A
	// TODO: Delete Start
	r.reset(term)
	r.Lead = lead
	r.State = StateFollower
<<<<<<< HEAD
	r.logger.Infof("%x became follower at term %d", r.id, r.Term)
	// TODO: Delete End
=======
	r.logger.Infof("%d became follower at term %d", r.id, r.Term)
>>>>>>> fe104c5a
}

// becomeCandidate transform this peer's state to candidate
func (r *Raft) becomeCandidate() {
	// Your Code Here 2A
	// TODO: Delete Start
	r.reset(r.Term + 1)
	r.Vote = r.id
	r.State = StateCandidate
<<<<<<< HEAD
	r.logger.Infof("%x became candidate at term %d", r.id, r.Term)
	// TODO: Delete End
=======
	r.logger.Infof("%d became candidate at term %d", r.id, r.Term)
>>>>>>> fe104c5a
}

// becomeLeader transform this peer's state to leader
func (r *Raft) becomeLeader() {
	// Your Code Here 2A
	// TODO: Delete Start
	r.reset(r.Term)
	r.Lead = r.id
	r.State = StateLeader

	// Conservatively set the PendingConfIndex to the last index in the
	// log. There may or may not be a pending config change, but it's
	// safe to delay any future proposals until we commit all our
	// pending log entries, and scanning the entire tail of the log
	// could be expensive.
	r.PendingConfIndex = r.RaftLog.LastIndex()
	// TODO: Delete End

	emptyEnt := pb.Entry{Data: nil}
	r.appendEntry(emptyEnt)
	r.logger.Infof("%d became leader at term %d", r.id, r.Term)
}

// TODO: Delete method
func (r *Raft) campaign(t CampaignType) {
	r.becomeCandidate()
	voteMsg := pb.MessageType_MsgRequestVote
	term := r.Term

	if r.quorum() == r.poll(r.id, pb.MessageType_MsgRequestVoteResponse, true) {
		// We won the election after voting for ourselves (which must mean that
		// this is a single-node cluster). Advance to the next state.
		r.becomeLeader()
		return
	}
	for id := range r.Prs {
		if id == r.id {
			continue
		}
		r.logger.Infof("%d [logterm: %d, index: %d] sent %s request to %d at term %d",
			r.id, r.RaftLog.lastTerm(), r.RaftLog.LastIndex(), voteMsg, id, r.Term)

		var ctx []byte
		if t == campaignTransfer {
			ctx = []byte(t)
		}
		r.send(pb.Message{Term: term, To: id, MsgType: voteMsg, Index: r.RaftLog.LastIndex(), LogTerm: r.RaftLog.lastTerm(), Context: ctx})
	}
}

// TODO: Delete method
func (r *Raft) poll(id uint64, t pb.MessageType, v bool) (granted int) {
	if v {
		r.logger.Infof("%d received %s from %d at term %d", r.id, t, id, r.Term)
	} else {
		r.logger.Infof("%d received %s rejection from %d at term %d", r.id, t, id, r.Term)
	}
	if _, ok := r.votes[id]; !ok {
		r.votes[id] = v
	}
	for _, vv := range r.votes {
		if vv {
			granted++
		}
	}
	return granted
}

// Step the entrance of handle message
func (r *Raft) Step(m pb.Message) error {
	// Your Code Here 2A
	// TODO: Delete Start
	// Handle the message term, which may result in our stepping down to a follower.
	switch {
	case m.Term == 0:
		// local message
	case m.Term > r.Term:
		r.logger.Infof("%d [term: %d] received a %s message with higher term from %d [term: %d]",
			r.id, r.Term, m.MsgType, m.From, m.Term)
		if m.MsgType == pb.MessageType_MsgAppend || m.MsgType == pb.MessageType_MsgHeartbeat || m.MsgType == pb.MessageType_MsgSnapshot {
			r.becomeFollower(m.Term, m.From)
		} else {
			r.becomeFollower(m.Term, None)
		}
	case m.Term < r.Term:
		r.logger.Infof("%d [term: %d] ignored a %s message with lower term from %d [term: %d]", r.id, r.Term, m.MsgType, m.From, m.Term)
		return nil
	}

	switch m.MsgType {
	case pb.MessageType_MsgHup:
		if r.State != StateLeader {
			ents, err := r.RaftLog.slice(r.RaftLog.applied+1, r.RaftLog.committed+1)
			if err != nil {
				r.logger.Panicf("unexpected error getting unapplied entries (%v)", err)
			}
			if n := numOfPendingConf(ents); n != 0 && r.RaftLog.committed > r.RaftLog.applied {
				r.logger.Warningf("%d cannot campaign at term %d since there are still %d pending configuration changes to apply", r.id, r.Term, n)
				return nil
			}

			r.logger.Infof("%d is starting a new election at term %d", r.id, r.Term)

			r.campaign(campaignElection)
		} else {
			r.logger.Debugf("%d ignoring MessageType_MsgHup because already leader", r.id)
		}

	case pb.MessageType_MsgRequestVote:
		// We can vote if this is a repeat of a vote we've already cast...
		canVote := r.Vote == m.From ||
			// ...we haven't voted and we don't think there's a leader yet in this term...
			(r.Vote == None && r.Lead == None)
		// ...and we believe the candidate is up to date.
		if canVote && r.RaftLog.isUpToDate(m.Index, m.LogTerm) {
			r.logger.Infof("%d [logterm: %d, index: %d, vote: %d] cast %s for %d [logterm: %d, index: %d] at term %d",
				r.id, r.RaftLog.lastTerm(), r.RaftLog.LastIndex(), r.Vote, m.MsgType, m.From, m.LogTerm, m.Index, r.Term)
			r.send(pb.Message{To: m.From, Term: m.Term, MsgType: pb.MessageType_MsgRequestVoteResponse})
			// Only record real votes.
			r.electionElapsed = 0
			r.Vote = m.From
		} else {
			r.logger.Infof("%d [logterm: %d, index: %d, vote: %d] rejected %s from %d [logterm: %d, index: %d] at term %d",
				r.id, r.RaftLog.lastTerm(), r.RaftLog.LastIndex(), r.Vote, m.MsgType, m.From, m.LogTerm, m.Index, r.Term)
			r.send(pb.Message{To: m.From, Term: r.Term, MsgType: pb.MessageType_MsgRequestVoteResponse, Reject: true})
		}

	default:
		switch r.State {
		case StateFollower:
			err := r.stepFollower(m)
			if err != nil {
				return err
			}
		case StateCandidate:
			err := r.stepCandidate(m)
			if err != nil {
				return err
			}
		case StateLeader:
			err := r.stepLeader(m)
			if err != nil {
				return err
			}
		}
	}
	// TODO: Delete End
	return nil
}

type stepFunc func(r *Raft, m pb.Message) error

// stepLeader handle leader's message
func (r *Raft) stepLeader(m pb.Message) error {
	// Your Code Here 2A
	// TODO: Delete Start
	pr := r.getProgress(m.From)
	if pr == nil && m.MsgType != pb.MessageType_MsgBeat && m.MsgType != pb.MessageType_MsgPropose {
		r.logger.Debugf("%x no progress available for %x", r.id, m.From)
		return nil
	}
	// TODO: Delete End
	switch m.MsgType {
	// TODO: Delete Start
	case pb.MessageType_MsgBeat:
		r.bcastHeartbeat()
		return nil
	case pb.MessageType_MsgPropose:
		if len(m.Entries) == 0 {
			r.logger.Panicf("%d stepped empty MessageType_MsgPropose", r.id)
		}
		if _, ok := r.Prs[r.id]; !ok {
			// If we are not currently a member of the range (i.e. this node
			// was removed from the configuration while serving as leader),
			// drop any new proposals.
			return ErrProposalDropped
		}
		if r.leadTransferee != None {
			r.logger.Debugf("%d [term %d] transfer leadership to %d is in progress; dropping proposal", r.id, r.Term, r.leadTransferee)
			return ErrProposalDropped
		}

		for i, e := range m.Entries {
			if e.EntryType == pb.EntryType_EntryConfChange {
				if r.PendingConfIndex > r.RaftLog.applied {
					r.logger.Infof("propose conf %s ignored since pending unapplied configuration [index %d, applied %d]",
						e.String(), r.PendingConfIndex, r.RaftLog.applied)
					m.Entries[i] = &pb.Entry{EntryType: pb.EntryType_EntryNormal}
				} else {
					r.PendingConfIndex = r.RaftLog.LastIndex() + uint64(i) + 1
				}
			}
		}

		es := make([]pb.Entry, 0, len(m.Entries))
		for _, e := range m.Entries {
			es = append(es, *e)
		}

		r.appendEntry(es...)
		r.bcastAppend()
		return nil
<<<<<<< HEAD
=======
	}

	// All other message types require a progress for m.From (pr).
	pr := r.getProgress(m.From)
	if pr == nil {
		r.logger.Debugf("%d no progress available for %d", r.id, m.From)
		return nil
	}
	switch m.MsgType {
>>>>>>> fe104c5a
	case pb.MessageType_MsgAppendResponse:
		if m.Reject {
			r.logger.Debugf("%d received MessageType_MsgAppend rejection(lastindex: %d) from %d for index %d",
				r.id, m.RejectHint, m.From, m.Index)
			if pr.maybeDecrTo(m.Index, m.RejectHint) {
				r.sendAppend(m.From)
			}
		} else {
			if pr.maybeUpdate(m.Index) {

				if r.maybeCommit() {
					r.bcastAppend()
				}
				// Transfer leadership is in progress.
				if m.From == r.leadTransferee && pr.Match == r.RaftLog.LastIndex() {
					r.logger.Infof("%d sent MessageType_MsgTimeoutNow to %d after received MessageType_MsgAppendResponse", r.id, m.From)
					r.sendTimeoutNow(m.From)
				}
			}
		}
	case pb.MessageType_MsgHeartbeatResponse:
		if pr.Match < r.RaftLog.LastIndex() {
			r.sendAppend(m.From)
		}
	case pb.MessageType_MsgSnapStatus:
	case pb.MessageType_MsgTransferLeader:
		leadTransferee := m.From
		lastLeadTransferee := r.leadTransferee
		if lastLeadTransferee != None {
			if lastLeadTransferee == leadTransferee {
				r.logger.Infof("%d [term %d] transfer leadership to %d is in progress, ignores request to same node %d",
					r.id, r.Term, leadTransferee, leadTransferee)
				return nil
			}
			r.abortLeaderTransfer()
			r.logger.Infof("%d [term %d] abort previous transferring leadership to %d", r.id, r.Term, lastLeadTransferee)
		}
		if leadTransferee == r.id {
			r.logger.Debugf("%d is already leader. Ignored transferring leadership to self", r.id)
			return nil
		}
		// Transfer leadership to third party.
		r.logger.Infof("%d [term %d] starts to transfer leadership to %d", r.id, r.Term, leadTransferee)
		// Transfer leadership should be finished in one electionTimeout, so reset r.electionElapsed.
		r.electionElapsed = 0
		r.leadTransferee = leadTransferee
		if pr.Match == r.RaftLog.LastIndex() {
			r.sendTimeoutNow(leadTransferee)
			r.logger.Infof("%d sends MessageType_MsgTimeoutNow to %d immediately as %d already has up-to-date log", r.id, leadTransferee, leadTransferee)
		} else {
			r.sendAppend(leadTransferee)
		}
		// TODO: Delete End
	}
	return nil
}

// stepCandidate handle candidate's message
func (r *Raft) stepCandidate(m pb.Message) error {
	// Your Code Here 2A
	switch m.MsgType {
	// TODO: Delete Start
	case pb.MessageType_MsgPropose:
		r.logger.Infof("%d no leader at term %d; dropping proposal", r.id, r.Term)
		return ErrProposalDropped
	case pb.MessageType_MsgAppend:
		r.becomeFollower(m.Term, m.From) // always m.Term == r.Term
		r.handleAppendEntries(m)
	case pb.MessageType_MsgHeartbeat:
		r.becomeFollower(m.Term, m.From) // always m.Term == r.Term
		r.handleHeartbeat(m)
	case pb.MessageType_MsgSnapshot:
		r.becomeFollower(m.Term, m.From) // always m.Term == r.Term
		r.handleSnapshot(m)
	case pb.MessageType_MsgRequestVoteResponse:
		gr := r.poll(m.From, m.MsgType, !m.Reject)
		r.logger.Infof("%d [quorum:%d] has received %d %s votes and %d vote rejections", r.id, r.quorum(), gr, m.MsgType, len(r.votes)-gr)
		switch r.quorum() {
		case gr:
			r.becomeLeader()
			r.bcastAppend()
		case len(r.votes) - gr:
			// m.Term > r.Term; reuse r.Term
			r.becomeFollower(r.Term, None)
		}
	case pb.MessageType_MsgTimeoutNow:
<<<<<<< HEAD
		r.logger.Debugf("%x [term %d state %v] ignored MessageType_MsgTimeoutNow from %x", r.id, r.Term, r.State, m.From)
		// TODO: Delete End
=======
		r.logger.Debugf("%d [term %d state %v] ignored MessageType_MsgTimeoutNow from %d", r.id, r.Term, r.State, m.From)
>>>>>>> fe104c5a
	}
	return nil
}

// stepFollower handle follower's message
func (r *Raft) stepFollower(m pb.Message) error {
	// Your Code Here 2A
	switch m.MsgType {
	// TODO: Delete Start
	case pb.MessageType_MsgPropose:
<<<<<<< HEAD
		r.logger.Infof("%x is no leader at term %d; dropping proposal", r.id, r.Term)
		return ErrProposalDropped
=======
		if r.Lead == None {
			r.logger.Infof("%d no leader at term %d; dropping proposal", r.id, r.Term)
			return ErrProposalDropped
		}
		m.To = r.Lead
		r.send(m)
>>>>>>> fe104c5a
	case pb.MessageType_MsgAppend:
		r.electionElapsed = 0
		r.Lead = m.From
		r.handleAppendEntries(m)
	case pb.MessageType_MsgHeartbeat:
		r.electionElapsed = 0
		r.Lead = m.From
		r.handleHeartbeat(m)
	case pb.MessageType_MsgSnapshot:
		r.electionElapsed = 0
		r.Lead = m.From
		r.handleSnapshot(m)
	case pb.MessageType_MsgTransferLeader:
		if r.Lead == None {
			r.logger.Infof("%d no leader at term %d; dropping leader transfer msg", r.id, r.Term)
			return nil
		}
		m.To = r.Lead
		r.send(m)
	case pb.MessageType_MsgTimeoutNow:
		if r.promotable() {
			r.logger.Infof("%d [term %d] received MessageType_MsgTimeoutNow from %d and starts an election to get leadership.", r.id, r.Term, m.From)
			r.campaign(campaignTransfer)
		} else {
			r.logger.Infof("%d received MessageType_MsgTimeoutNow from %d but is not promotable", r.id, m.From)
		}
		// TODO: Delete End
	}
	return nil
}

// handleAppendEntries handle AppendEntries RPC request
func (r *Raft) handleAppendEntries(m pb.Message) {
	// Your Code Here 2B
	// TODO: Delete Start
	if m.Index < r.RaftLog.committed {
		r.send(pb.Message{To: m.From, MsgType: pb.MessageType_MsgAppendResponse, Index: r.RaftLog.committed})
		return
	}

	ents := make([]pb.Entry, 0, len(m.Entries))
	for _, ent := range m.Entries {
		ents = append(ents, *ent)
	}
	if mlastIndex, ok := r.RaftLog.maybeAppend(m.Index, m.LogTerm, m.Commit, ents...); ok {
		r.send(pb.Message{To: m.From, MsgType: pb.MessageType_MsgAppendResponse, Index: mlastIndex})
	} else {
		r.logger.Debugf("%d [logterm: %d, index: %d] rejected MessageType_MsgAppend [logterm: %d, index: %d] from %d",
			r.id, r.RaftLog.zeroTermOnRangeErr(r.RaftLog.Term(m.Index)), m.Index, m.LogTerm, m.Index, m.From)
		r.send(pb.Message{To: m.From, MsgType: pb.MessageType_MsgAppendResponse, Index: m.Index, Reject: true, RejectHint: r.RaftLog.LastIndex()})
	}
	// TODO: Delete End
}

// handleHeartbeat handle Heartbeat RPC request
func (r *Raft) handleHeartbeat(m pb.Message) {
	// Your Code Here 2A
	// TODO: Delete Start
	r.RaftLog.commitTo(m.Commit)
	r.send(pb.Message{To: m.From, MsgType: pb.MessageType_MsgHeartbeatResponse, Context: m.Context})
	// TODO: Delete End
}

// handleSnapshot handle Snapshot RPC request
func (r *Raft) handleSnapshot(m pb.Message) {
	// Your Code Here 2B
	// TODO: Delete Start
	sindex, sterm := m.Snapshot.Metadata.Index, m.Snapshot.Metadata.Term
	if r.restore(*m.Snapshot) {
		r.logger.Infof("%d [commit: %d] restored snapshot [index: %d, term: %d]",
			r.id, r.RaftLog.committed, sindex, sterm)
		r.send(pb.Message{To: m.From, MsgType: pb.MessageType_MsgAppendResponse, Index: r.RaftLog.LastIndex()})
	} else {
		r.logger.Infof("%d [commit: %d] ignored snapshot [index: %d, term: %d]",
			r.id, r.RaftLog.committed, sindex, sterm)
		r.send(pb.Message{To: m.From, MsgType: pb.MessageType_MsgAppendResponse, Index: r.RaftLog.committed})
	}
	// TODO: Delete End
}

// TODO: Delete method
// restore recovers the state machine from a snapshot. It restores the log and the
// configuration of state machine.
func (r *Raft) restore(s pb.Snapshot) bool {
	if s.Metadata.Index <= r.RaftLog.committed {
		return false
	}
	if r.RaftLog.matchTerm(s.Metadata.Index, s.Metadata.Term) {
		r.logger.Infof("%d [commit: %d, lastindex: %d, lastterm: %d] fast-forwarded commit to snapshot [index: %d, term: %d]",
			r.id, r.RaftLog.committed, r.RaftLog.LastIndex(), r.RaftLog.lastTerm(), s.Metadata.Index, s.Metadata.Term)
		r.RaftLog.commitTo(s.Metadata.Index)
		return false
	}

	r.logger.Infof("%d [commit: %d, lastindex: %d, lastterm: %d] starts to restore snapshot [index: %d, term: %d]",
		r.id, r.RaftLog.committed, r.RaftLog.LastIndex(), r.RaftLog.lastTerm(), s.Metadata.Index, s.Metadata.Term)

	r.RaftLog.restore(s)
	r.Prs = make(map[uint64]*Progress)
	r.restoreNode(s.Metadata.ConfState.Nodes)
	return true
}

// TODO: Delete method
func (r *Raft) restoreNode(nodes []uint64) {
	for _, n := range nodes {
		match, next := uint64(0), r.RaftLog.LastIndex()+1
		if n == r.id {
			match = next - 1
		}
		r.setProgress(n, match, next)
		r.logger.Infof("%d restored progress of %d [%s]", r.id, n, r.getProgress(n))
	}
}

// TODO: Delete method
// promotable indicates whether state machine can be promoted to Leader,
// which is true when its own id is in progress list.
func (r *Raft) promotable() bool {
	_, ok := r.Prs[r.id]
	return ok
}

// addNode add a new node to raft group
func (r *Raft) addNode(id uint64) {
	// Your Code Here 3A
	// TODO: Delete Start
	if r.getProgress(id) == nil {
		r.setProgress(id, 0, r.RaftLog.LastIndex()+1)
	} else {
		return
	}
	// TODO: Delete End
}

// removeNode remove a node from raft group
func (r *Raft) removeNode(id uint64) {
	// Your Code Here 3A
	// TODO: Delete Start
	delete(r.Prs, id)

	// do not try to commit or abort transferring if there is no nodes in the cluster.
	if len(r.Prs) == 0 {
		return
	}

	// The quorum size is now smaller, so see if any pending entries can
	// be committed.
	if r.maybeCommit() {
		r.bcastAppend()
	}
	// If the removed node is the leadTransferee, then abort the leadership transferring.
	if r.State == StateLeader && r.leadTransferee == id {
		r.abortLeaderTransfer()
	}
	// TODO: Delete End
}

// TODO: Delete method
func (r *Raft) setProgress(id, match, next uint64) {
	r.Prs[id] = &Progress{Next: next, Match: match}
	return
}

// TODO: Delete method
func (r *Raft) loadState(state pb.HardState) {
	if state.Commit < r.RaftLog.committed || state.Commit > r.RaftLog.LastIndex() {
		r.logger.Panicf("%d state.commit %d is out of range [%d, %d]", r.id, state.Commit, r.RaftLog.committed, r.RaftLog.LastIndex())
	}
	r.RaftLog.committed = state.Commit
	r.Term = state.Term
	r.Vote = state.Vote
}

// TODO: Delete method
// pastElectionTimeout returns true iff r.electionElapsed is greater
// than or equal to the randomized election timeout in
// [electiontimeout, 2 * electiontimeout - 1].
func (r *Raft) pastElectionTimeout() bool {
	return r.electionElapsed >= r.randomizedElectionTimeout
}

// TODO: Delete method
func (r *Raft) resetRandomizedElectionTimeout() {
	r.randomizedElectionTimeout = r.electionTimeout + globalRand.Intn(r.electionTimeout)
}

// TODO: Delete method
func (r *Raft) sendTimeoutNow(to uint64) {
	r.send(pb.Message{To: to, MsgType: pb.MessageType_MsgTimeoutNow})
}

// TODO: Delete method
func (r *Raft) abortLeaderTransfer() {
	r.leadTransferee = None
}

// TODO: Delete method
func numOfPendingConf(ents []pb.Entry) int {
	n := 0
	for i := range ents {
		if ents[i].EntryType == pb.EntryType_EntryConfChange {
			n++
		}
	}
	return n
}

// Progress represents a follower’s progress in the view of the leader. Leader maintains
// progresses of all followers, and sends entries to the follower based on its progress.
type Progress struct {
	Match, Next uint64
}

// TODO: Delete Start
// maybeUpdate returns false if the given n index comes from an outdated message.
// Otherwise it updates the progress and returns true.
func (pr *Progress) maybeUpdate(n uint64) bool {
	var updated bool
	if pr.Match < n {
		pr.Match = n
		updated = true
	}
	if pr.Next < n+1 {
		pr.Next = n + 1
	}
	return updated
}

// maybeDecrTo returns false if the given to index comes from an out of order message.
// Otherwise it decreases the progress next index to min(rejected, last) and returns true.
func (pr *Progress) maybeDecrTo(rejected, last uint64) bool {
	// TODO: Delete Start
	// the rejection must be stale if the progress has matched and "rejected"
	// is smaller than "match".
	if rejected <= pr.Match {
		return false
	}
	if pr.Next = min(rejected, last+1); pr.Next < 1 {
		pr.Next = 1
	}
	return true
}

// TODO: Delete End<|MERGE_RESOLUTION|>--- conflicted
+++ resolved
@@ -248,13 +248,8 @@
 	r.becomeFollower(r.Term, None)
 
 	var nodesStrs []string
-<<<<<<< HEAD
 	for _, n := range nodes(r) {
-		nodesStrs = append(nodesStrs, fmt.Sprintf("%x", n))
-=======
-	for _, n := range r.nodes() {
 		nodesStrs = append(nodesStrs, fmt.Sprintf("%d", n))
->>>>>>> fe104c5a
 	}
 
 	r.logger.Infof("newRaft %d [peers: [%s], term: %d, commit: %d, applied: %d, lastindex: %d, lastterm: %d]",
@@ -532,12 +527,8 @@
 	r.reset(term)
 	r.Lead = lead
 	r.State = StateFollower
-<<<<<<< HEAD
-	r.logger.Infof("%x became follower at term %d", r.id, r.Term)
-	// TODO: Delete End
-=======
 	r.logger.Infof("%d became follower at term %d", r.id, r.Term)
->>>>>>> fe104c5a
+	// TODO: Delete End
 }
 
 // becomeCandidate transform this peer's state to candidate
@@ -547,12 +538,8 @@
 	r.reset(r.Term + 1)
 	r.Vote = r.id
 	r.State = StateCandidate
-<<<<<<< HEAD
-	r.logger.Infof("%x became candidate at term %d", r.id, r.Term)
-	// TODO: Delete End
-=======
 	r.logger.Infof("%d became candidate at term %d", r.id, r.Term)
->>>>>>> fe104c5a
+	// TODO: Delete End
 }
 
 // becomeLeader transform this peer's state to leader
@@ -711,7 +698,7 @@
 	// TODO: Delete Start
 	pr := r.getProgress(m.From)
 	if pr == nil && m.MsgType != pb.MessageType_MsgBeat && m.MsgType != pb.MessageType_MsgPropose {
-		r.logger.Debugf("%x no progress available for %x", r.id, m.From)
+		r.logger.Debugf("%d no progress available for %d", r.id, m.From)
 		return nil
 	}
 	// TODO: Delete End
@@ -755,18 +742,6 @@
 		r.appendEntry(es...)
 		r.bcastAppend()
 		return nil
-<<<<<<< HEAD
-=======
-	}
-
-	// All other message types require a progress for m.From (pr).
-	pr := r.getProgress(m.From)
-	if pr == nil {
-		r.logger.Debugf("%d no progress available for %d", r.id, m.From)
-		return nil
-	}
-	switch m.MsgType {
->>>>>>> fe104c5a
 	case pb.MessageType_MsgAppendResponse:
 		if m.Reject {
 			r.logger.Debugf("%d received MessageType_MsgAppend rejection(lastindex: %d) from %d for index %d",
@@ -853,12 +828,8 @@
 			r.becomeFollower(r.Term, None)
 		}
 	case pb.MessageType_MsgTimeoutNow:
-<<<<<<< HEAD
-		r.logger.Debugf("%x [term %d state %v] ignored MessageType_MsgTimeoutNow from %x", r.id, r.Term, r.State, m.From)
+		r.logger.Debugf("%d [term %d state %v] ignored MessageType_MsgTimeoutNow from %d", r.id, r.Term, r.State, m.From)
 		// TODO: Delete End
-=======
-		r.logger.Debugf("%d [term %d state %v] ignored MessageType_MsgTimeoutNow from %d", r.id, r.Term, r.State, m.From)
->>>>>>> fe104c5a
 	}
 	return nil
 }
@@ -869,17 +840,8 @@
 	switch m.MsgType {
 	// TODO: Delete Start
 	case pb.MessageType_MsgPropose:
-<<<<<<< HEAD
-		r.logger.Infof("%x is no leader at term %d; dropping proposal", r.id, r.Term)
+		r.logger.Infof("%d is no leader at term %d; dropping proposal", r.id, r.Term)
 		return ErrProposalDropped
-=======
-		if r.Lead == None {
-			r.logger.Infof("%d no leader at term %d; dropping proposal", r.id, r.Term)
-			return ErrProposalDropped
-		}
-		m.To = r.Lead
-		r.send(m)
->>>>>>> fe104c5a
 	case pb.MessageType_MsgAppend:
 		r.electionElapsed = 0
 		r.Lead = m.From
