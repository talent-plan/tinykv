--- conflicted
+++ resolved
@@ -17,12 +17,8 @@
 import (
 	"errors"
 	"math/rand"
-<<<<<<< HEAD
 
 	"github.com/gogo/protobuf/sortkeys"
-=======
-	"sort"
->>>>>>> a7d7f78a
 	"github.com/pingcap-incubator/tinykv/log"
 	pb "github.com/pingcap-incubator/tinykv/proto/pkg/eraftpb"
 )
@@ -186,7 +182,6 @@
 		electionTimeout:       c.ElectionTick,
 		randomElectionTimeout: c.ElectionTick + rand.Intn(c.ElectionTick),
 	}
-<<<<<<< HEAD
 	if c.Storage != nil {
 		hardState, _, _ := c.Storage.InitialState()
 		raft.Term = hardState.Term
@@ -194,8 +189,6 @@
 		raft.RaftLog.committed = hardState.Commit
 		// raft.RaftLog.entries =
 	}
-=======
->>>>>>> a7d7f78a
 	return raft
 }
 
@@ -203,7 +196,6 @@
 	return r.electionTimeout + rand.Intn(r.electionTimeout)
 }
 
-<<<<<<< HEAD
 func (r *Raft) getLastLogIndex() uint64 {
 	return r.RaftLog.LastIndex()
 }
@@ -217,29 +209,18 @@
 	return lastTerm
 }
 
-=======
->>>>>>> a7d7f78a
 func (r *Raft) bcastAppend() {
 	if r.State != StateLeader {
 		return
 	}
-<<<<<<< HEAD
-
-=======
->>>>>>> a7d7f78a
 	for _, peer := range r.Peers {
 		if peer != r.id {
 			r.sendAppend(peer)
 		}
-<<<<<<< HEAD
-=======
-
->>>>>>> a7d7f78a
 	}
 }
 
 func (r *Raft) appendEntry(entries ...pb.Entry) {
-<<<<<<< HEAD
 	for i := range entries {
 		entries[i].Term = r.Term
 		entries[i].Index = r.getLastLogIndex() + 1 + uint64(i)
@@ -254,14 +235,6 @@
 		r.RaftLog.committed = lastLogIndex
 		return
 	}
-=======
-	for i, en := range entries {
-		en.Term = r.Term
-		en.Index = r.getLastLogIndex() + 1 + uint64(i)
-	}
-
-	r.RaftLog.append(entries...)
->>>>>>> a7d7f78a
 }
 
 // sendAppend sends an append RPC with new entries (if any) and the
@@ -276,13 +249,8 @@
 	}
 
 	entries := make([]*pb.Entry, 0)
-<<<<<<< HEAD
 	for i := prevLogIndex + 1; i <= r.RaftLog.LastIndex(); i++ {
 		entries = append(entries, r.RaftLog.getItemByIndex(i))
-=======
-	for i := prevLogIndex + 1; i < r.RaftLog.LastIndex(); i++ {
-		entries = append(entries, r.RaftLog.GetItemByIndex(i))
->>>>>>> a7d7f78a
 	}
 
 	msg := &pb.Message{
@@ -300,11 +268,7 @@
 	return true
 }
 
-<<<<<<< HEAD
 func (r *Raft) sendAppendResponse(to uint64, reject bool) {
-=======
-func (r *Raft) sendAppendResponse(to uint64,reject bool) {
->>>>>>> a7d7f78a
 
 	msg := &pb.Message{
 		MsgType: pb.MessageType_MsgAppendResponse,
@@ -312,10 +276,7 @@
 		To:      to,
 		Term:    r.Term,
 		Index:   r.getLastLogIndex(), //记录收到的log entry，最新的index。只有reject == false即添加entry成功，这个变量才会被使用
-<<<<<<< HEAD
 		Commit:  r.RaftLog.committed,
-=======
->>>>>>> a7d7f78a
 		Reject:  reject,
 	}
 	r.msgs = append(r.msgs, *msg)
@@ -329,7 +290,6 @@
 		From:    r.id,
 		To:      to,
 		Term:    r.Term,
-<<<<<<< HEAD
 		// Index:   r.getLastLogIndex(),
 		// LogTerm: r.getLastLogTerm(),
 		Commit: r.RaftLog.committed,
@@ -345,18 +305,6 @@
 		Index:   r.getLastLogIndex(),
 		LogTerm: r.getLastLogTerm(),
 		Commit:  r.RaftLog.committed,
-=======
-	}
-	r.msgs = append(r.msgs, *msg)
-}
-
-func (r *Raft) sendHeartbeatResponse(to uint64, reject bool) {
-	msg := &pb.Message{
-		MsgType: pb.MessageType_MsgAppendResponse,
-		From:    r.id,
-		To:      to,
-		Term:    r.Term,
->>>>>>> a7d7f78a
 		Reject:  reject,
 	}
 	r.msgs = append(r.msgs, *msg)
@@ -371,10 +319,6 @@
 		LogTerm: LastLogTerm,
 		Index:   lastLogIndex,
 	}
-<<<<<<< HEAD
-=======
-
->>>>>>> a7d7f78a
 	r.msgs = append(r.msgs, *msg)
 }
 
@@ -386,10 +330,6 @@
 		Term:    r.Term,
 		Reject:  reject,
 	}
-<<<<<<< HEAD
-=======
-
->>>>>>> a7d7f78a
 	r.msgs = append(r.msgs, *msg)
 }
 
@@ -434,15 +374,8 @@
 		r.Vote = None
 	}
 	r.Lead = None
-<<<<<<< HEAD
 	r.heartbeatElapsed = 0
 	r.electionElapsed = 0
-=======
-
-	r.heartbeatElapsed = 0
-	r.electionElapsed = 0
-
->>>>>>> a7d7f78a
 }
 
 // becomeFollower transform this peer's state to Follower
@@ -451,10 +384,6 @@
 	r.reset(term)
 	r.State = StateFollower
 	r.Lead = lead
-<<<<<<< HEAD
-=======
-	// log.Infof("[raft]: %d became follower at term %d", r.id, r.Term)
->>>>>>> a7d7f78a
 }
 
 // becomeCandidate transform this peer's state to candidate
@@ -468,10 +397,6 @@
 	r.votes = make(map[uint64]bool)
 	r.votes[r.id] = true
 	r.Vote = r.id
-<<<<<<< HEAD
-=======
-	// log.Infof("[raft]: %d became candidate at term %d", r.id, r.Term)
->>>>>>> a7d7f78a
 }
 
 // becomeLeader transform this peer's state to leader
@@ -489,21 +414,9 @@
 		}
 	}
 	emptyEntry := pb.Entry{Data: nil}
-<<<<<<< HEAD
 	// 新加一个空emptyEntry，对于leader增加其Next和Match
 	r.appendEntry(emptyEntry)
 	r.bcastAppend()
-=======
-	r.appendEntry(emptyEntry)
-	// 新加一个空emptyEntry，对于leader增加其Next和Match
-	r.Prs[r.id] = &Progress{
-		Next:  lastLogIndex + 1 + 1,
-		Match: lastLogIndex + 1,
-	}
-	r.bcastAppend()
-	log.Infof("[raft]: %d became leader at term %d", r.id, r.Term)
-
->>>>>>> a7d7f78a
 }
 
 // Step the entrance of handle message, see `MessageType`
@@ -511,18 +424,11 @@
 func (r *Raft) Step(m pb.Message) error {
 	// Your Code Here (2A).
 	// 通过这步能将Term统一
-<<<<<<< HEAD
 	// log.Infof("msg: %v", m)
 
 	if m.Term > r.Term {
 		r.becomeFollower(m.Term, None)
 	}
-=======
-	if m.Term > r.Term {
-		r.becomeFollower(m.Term, None)
-	}
-
->>>>>>> a7d7f78a
 	switch r.State {
 	case StateFollower:
 		return r.stepFollower(m)
@@ -530,70 +436,10 @@
 		return r.stepCandidate(m)
 	case StateLeader:
 		return r.stepLeader(m)
-<<<<<<< HEAD
-=======
 	}
 	return nil
 }
 
-func (r *Raft) stepFollower(m pb.Message) error {
-	switch m.MsgType {
-	case pb.MessageType_MsgHup:
-		r.startElection()
-	case pb.MessageType_MsgRequestVote:
-		r.handleRequestVote(m)
-	case pb.MessageType_MsgRequestVoteResponse:
-	case pb.MessageType_MsgPropose:
-		r.followerHandlePropose(m)
-	case pb.MessageType_MsgAppend:
-		r.handleAppendEntries(m)
-	case pb.MessageType_MsgBeat:
-	case pb.MessageType_MsgHeartbeat:
-		r.handleHeartbeat(m)
-	case pb.MessageType_MsgHeartbeatResponse:
-	}
-	return nil
-}
-
-func (r *Raft) stepCandidate(m pb.Message) error {
-	switch m.MsgType {
-	case pb.MessageType_MsgHup:
-		r.startElection()
-	case pb.MessageType_MsgRequestVote:
-		r.handleRequestVote(m)
-	case pb.MessageType_MsgRequestVoteResponse:
-		r.handleRequestVoteResponse(m)
-	case pb.MessageType_MsgAppend:
-		r.handleAppendEntries(m)
-	case pb.MessageType_MsgBeat:
-	case pb.MessageType_MsgHeartbeat:
-		r.handleHeartbeat(m)
-	case pb.MessageType_MsgHeartbeatResponse:
-	}
-	return nil
-}
-
-func (r *Raft) stepLeader(m pb.Message) error {
-	switch m.MsgType {
-	case pb.MessageType_MsgHup:
-	case pb.MessageType_MsgRequestVote:
-		r.handleRequestVote(m)
-	case pb.MessageType_MsgRequestVoteResponse:
-	case pb.MessageType_MsgPropose:
-		r.leaderHandlePropose(m)
-	case pb.MessageType_MsgAppend:
-		r.leaderHandleAppendEntries(m)
-	case pb.MessageType_MsgBeat:
-		r.startHeartBeat()
-	case pb.MessageType_MsgHeartbeat:
-	case pb.MessageType_MsgHeartbeatResponse:
-
->>>>>>> a7d7f78a
-	}
-	return nil
-}
-
-<<<<<<< HEAD
 func (r *Raft) stepFollower(m pb.Message) error {
 	switch m.MsgType {
 	case pb.MessageType_MsgHup:
@@ -661,19 +507,6 @@
 
 	}
 	return nil
-=======
-func (r *Raft) getLastLogIndex() uint64 {
-	return r.RaftLog.LastIndex()
-}
-
-func (r *Raft) getLastLogTerm() uint64 {
-	lastIndex := r.RaftLog.LastIndex()
-	lastTerm, err := r.RaftLog.Term(lastIndex)
-	if err != nil {
-		panic(err)
-	}
-	return lastTerm
->>>>>>> a7d7f78a
 }
 
 func (r *Raft) startElection() {
@@ -718,10 +551,7 @@
 	lastLogTerm := r.getLastLogTerm()
 	if lastLogTerm > m.LogTerm || lastLogTerm == m.LogTerm && lastLogIndex > m.Index {
 		r.sendRequestVoteResponse(m.From, true)
-<<<<<<< HEAD
-		return
-=======
->>>>>>> a7d7f78a
+		return
 	}
 	r.Vote = m.From
 	r.electionElapsed = 0
@@ -749,7 +579,6 @@
 	}
 }
 
-<<<<<<< HEAD
 func (r *Raft) handlePropose(m pb.Message) {
 	//to do,leader 处理msgPropose
 	switch r.State {
@@ -774,20 +603,6 @@
 
 	}
 
-=======
-
-
-func (r *Raft) leaderHandlePropose(m pb.Message) {
-	//to do,leader 处理msgPropose
-}
-
-func (r *Raft) followerHandlePropose(m pb.Message) {
-	//to do,follower 处理msgPropose
-}
-
-func (r *Raft) leaderHandleAppendEntries(m pb.Message) {
-	//to do,leader处理msgAppend
->>>>>>> a7d7f78a
 }
 
 // handleAppendEntries handle AppendEntries RPC request
@@ -797,7 +612,6 @@
 		r.becomeFollower(r.Term, m.From)
 	}
 	// TODO 逻辑实现
-<<<<<<< HEAD
 	r.Lead = m.From
 
 	if r.getLastLogIndex() < m.Index {
@@ -849,41 +663,12 @@
 
 func (r *Raft) handleAppendEntriesResponse(m pb.Message) {
 	if m.Reject {
-=======
-	
-	reject := true
-	term,err := r.RaftLog.Term(m.Index)
-	if r.getLastLogIndex() >= m.Index && term != m.Term{
-		r.sendAppendResponse(m.From,reject)
-		return
-	}
-
-	//到这里的话，就是preindex preTerm的都相同的日志，就不必在挨个判断，后续的日志是否有不同的，直接暴力替换
-	//也就是说，如果m.index和m.Term都符合，那么follower的entry(index,laested]
-	//直接被替换为msg中的entry
-	r.RaftLog.entries =  r.RaftLog.entries[:m.Index+1] 
-	for _,entry := range(m.Entries){
-		r.RaftLog.entries = append(r.RaftLog.entries ,*entry)
-	}
-
-	if(m.Commit > r.RaftLog.committed){
-		r.RaftLog.committed = r.RaftLog.getNewCommitIndex(m.Commit,r.getLastLogIndex())
-	}
-	reject = false
-	r.sendAppendResponse(m.From,reject)
-}
-
-func (r *Raft) handleAppendEntriesResponse(m pb.Message) {
-	// TODO
-	if(m.Reject){
->>>>>>> a7d7f78a
 		r.Prs[m.From].Next -= 1
 		r.Prs[m.From].Match = 0
 		/*retry?*/
 		r.sendAppend(m.From)
 		return
 
-<<<<<<< HEAD
 	} else {
 		r.Prs[m.From].Next = m.Index + 1
 		r.Prs[m.From].Match = m.Index
@@ -894,29 +679,6 @@
 				r.sendAppend(k)
 			}
 		}
-=======
-	}else{
-		r.Prs[m.From].Next = m.Index + 1
-		r.Prs[m.From].Match = m.Index
-	}
-
-	/*更新leadercommit，要找到N >commit，且大多数matchindex>=N, 且log[N].term == currentTerm*/
-	//这样一个N，本质上为，所有matchindex的中位数，找到后在进行其他判断
-	allMatchIndex := []int{}
-	for _,prs := range r.Prs{
-		allMatchIndex = append(allMatchIndex,int(prs.Match))
-	}
-	sort.Ints(allMatchIndex)
-
-	majorityMatchLogIndex := uint64(allMatchIndex[len(r.Peers) / 2]) //已经被复制的日志下标
-	term,err := r.RaftLog.Term(majorityMatchLogIndex)
-	if err != nil {
-		panic(err)
-	}
-
-	if(majorityMatchLogIndex > r.RaftLog.committed && term == r.Term){
-			r.RaftLog.committed = majorityMatchLogIndex
->>>>>>> a7d7f78a
 	}
 }
 
@@ -925,15 +687,11 @@
 	// Your Code Here (2A).
 	if m.Term < r.Term {
 		r.sendHeartbeatResponse(m.From, true)
-<<<<<<< HEAD
-		return
-=======
->>>>>>> a7d7f78a
+		return
 	}
 	r.electionElapsed = 0
 	r.randomElectionTimeout = r.newRandomElectionTimeout()
 	r.Lead = m.From
-<<<<<<< HEAD
 	r.State = StateFollower
 	//更新commit
 
@@ -958,9 +716,6 @@
 	if sendMsg {
 		r.sendAppend(m.From)
 	}
-=======
-	r.sendHeartbeatResponse(m.From, false)
->>>>>>> a7d7f78a
 }
 
 // handleSnapshot handle Snapshot RPC request
@@ -977,7 +732,6 @@
 func (r *Raft) removeNode(id uint64) {
 	// Your Code Here (3A).
 }
-<<<<<<< HEAD
 
 func (r *Raft) updateCommit() bool {
 	if r.State != StateLeader {
@@ -1002,6 +756,4 @@
 		return true
 	}
 	return false
-}
-=======
->>>>>>> a7d7f78a
+}