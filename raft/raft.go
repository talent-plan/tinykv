// Copyright 2015 The etcd Authors
//
// Licensed under the Apache License, Version 2.0 (the "License");
// you may not use this file except in compliance with the License.
// You may obtain a copy of the License at
//
//     http://www.apache.org/licenses/LICENSE-2.0
//
// Unless required by applicable law or agreed to in writing, software
// distributed under the License is distributed on an "AS IS" BASIS,
// WITHOUT WARRANTIES OR CONDITIONS OF ANY KIND, either express or implied.
// See the License for the specific language governing permissions and
// limitations under the License.

package raft

import (
	"errors"
	"fmt"
	"math"
	"math/rand"
	"sort"
	"strings"
	"sync"
	"time"

	pb "github.com/pingcap-incubator/tinykv/proto/pkg/eraftpb"
)

// None is a placeholder node ID used when there is no leader.
const None uint64 = 0
const noLimit = math.MaxUint64

// Possible values for StateType.
const (
	StateFollower StateType = iota
	StateCandidate
	StateLeader
	numStates
)

type ReadOnlyOption int

const (
	// ReadOnlySafe guarantees the linearizability of the read only request by
	// communicating with the quorum. It is the default and suggested option.
	ReadOnlySafe ReadOnlyOption = iota
)

// Possible values for CampaignType
const (
	// campaignElection represents a normal (time-based) election
	campaignElection CampaignType = "CampaignElection"
	// campaignTransfer represents the type of leader transfer
	campaignTransfer CampaignType = "CampaignTransfer"
)

// ErrProposalDropped is returned when the proposal is ignored by some cases,
// so that the proposer can be notified and fail fast.
var ErrProposalDropped = errors.New("raft proposal dropped")

// lockedRand is a small wrapper around rand.Rand to provide
// synchronization among multiple raft groups. Only the methods needed
// by the code are exposed (e.g. Intn).
type lockedRand struct {
	mu   sync.Mutex
	rand *rand.Rand
}

func (r *lockedRand) Intn(n int) int {
	r.mu.Lock()
	v := r.rand.Intn(n)
	r.mu.Unlock()
	return v
}

var globalRand = &lockedRand{
	rand: rand.New(rand.NewSource(time.Now().UnixNano())),
}

// CampaignType represents the type of campaigning
// the reason we use the type of string instead of uint64
// is because it's simpler to compare and fill in raft entries
type CampaignType string

// StateType represents the role of a node in a cluster.
type StateType uint64

var stmap = [...]string{
	"StateFollower",
	"StateCandidate",
	"StateLeader",
}

func (st StateType) String() string {
	return stmap[uint64(st)]
}

// Config contains the parameters to start a raft.
type Config struct {
	// ID is the identity of the local raft. ID cannot be 0.
	ID uint64

	// peers contains the IDs of all nodes (including self) in the raft cluster. It
	// should only be set when starting a new raft cluster. Restarting raft from
	// previous configuration will panic if peers is set. peer is private and only
	// used for testing right now.
	peers []uint64

	// ElectionTick is the number of Node.Tick invocations that must pass between
	// elections. That is, if a follower does not receive any message from the
	// leader of current term before ElectionTick has elapsed, it will become
	// candidate and start an election. ElectionTick must be greater than
	// HeartbeatTick. We suggest ElectionTick = 10 * HeartbeatTick to avoid
	// unnecessary leader switching.
	ElectionTick int
	// HeartbeatTick is the number of Node.Tick invocations that must pass between
	// heartbeats. That is, a leader sends heartbeat messages to maintain its
	// leadership every HeartbeatTick ticks.
	HeartbeatTick int

	// Storage is the storage for raft. raft generates entries and states to be
	// stored in storage. raft reads the persisted entries and states out of
	// Storage when it needs. raft reads out the previous state and configuration
	// out of storage when restarting.
	Storage Storage
	// Applied is the last applied index. It should only be set when restarting
	// raft. raft will not return entries to the application smaller or equal to
	// Applied. If Applied is unset when restarting, raft might return previous
	// applied entries. This is a very application dependent configuration.
	Applied uint64

	// MaxSizePerMsg limits the max byte size of each append message. Smaller
	// value lowers the raft recovery cost(initial probing and message lost
	// during normal operation). On the other side, it might affect the
	// throughput during normal replication. Note: math.MaxUint64 for unlimited,
	// 0 for at most one entry per message.
	MaxSizePerMsg uint64
	// MaxCommittedSizePerReady limits the size of the committed entries which
	// can be applied.
	MaxCommittedSizePerReady uint64
	// MaxUncommittedEntriesSize limits the aggregate byte size of the
	// uncommitted entries that may be appended to a leader's log. Once this
	// limit is exceeded, proposals will begin to return ErrProposalDropped
	// errors. Note: 0 for no limit.
	MaxUncommittedEntriesSize uint64
	// MaxInflightMsgs limits the max number of in-flight append messages during
	// optimistic replication phase. The application transportation layer usually
	// has its own sending buffer over TCP/UDP. Setting MaxInflightMsgs to avoid
	// overflowing that sending buffer. TODO (xiangli): feedback to application to
	// limit the proposal rate?
	MaxInflightMsgs int

	skipBcastCommit bool

	// ReadOnlyOption specifies how the read only request is processed.
	//
	// ReadOnlySafe guarantees the linearizability of the read only request by
	// communicating with the quorum. It is the default and suggested option.
	ReadOnlyOption ReadOnlyOption

	// Logger is the logger used for raft log. For multinode which can host
	// multiple raft group, each raft group can have its own logger
	Logger Logger

	// DisableProposalForwarding set to true means that followers will drop
	// proposals, rather than forwarding them to the leader. One use case for
	// this feature would be in a situation where the Raft leader is used to
	// compute the data of a proposal, for example, adding a timestamp from a
	// hybrid logical clock to data in a monotonically increasing way. Forwarding
	// should be disabled to prevent a follower with an inaccurate hybrid
	// logical clock from assigning the timestamp and then forwarding the data
	// to the leader.
	DisableProposalForwarding bool
}

func (c *Config) validate() error {
	if c.ID == None {
		return errors.New("cannot use none as id")
	}

	if c.HeartbeatTick <= 0 {
		return errors.New("heartbeat tick must be greater than 0")
	}

	if c.ElectionTick <= c.HeartbeatTick {
		return errors.New("election tick must be greater than heartbeat tick")
	}

	if c.Storage == nil {
		return errors.New("storage cannot be nil")
	}

	if c.MaxUncommittedEntriesSize == 0 {
		c.MaxUncommittedEntriesSize = noLimit
	}

	// default MaxCommittedSizePerReady to MaxSizePerMsg because they were
	// previously the same parameter.
	if c.MaxCommittedSizePerReady == 0 {
		c.MaxCommittedSizePerReady = c.MaxSizePerMsg
	}

	if c.MaxInflightMsgs <= 0 {
		return errors.New("max inflight messages must be greater than 0")
	}

	if c.Logger == nil {
		c.Logger = raftLogger
	}

	return nil
}

type Raft struct {
	id uint64

	Term uint64
	Vote uint64

	readStates []ReadState

	// the log
	RaftLog *RaftLog

	maxMsgSize         uint64
	maxUncommittedSize uint64
	maxInflight        int
	Prs                map[uint64]*Progress
	matchBuf           uint64Slice

	State StateType

	votes map[uint64]bool

	msgs []pb.Message

	// the leader id
	Lead uint64
	// leadTransferee is id of the leader transfer target when its value is not zero.
	// Follow the procedure defined in raft thesis 3.10.
	leadTransferee uint64
	// Only one conf change may be pending (in the log, but not yet
	// applied) at a time. This is enforced via PendingConfIndex, which
	// is set to a value >= the log index of the latest pending
	// configuration change (if any). Config changes are only allowed to
	// be proposed if the leader's applied index is greater than this
	// value.
	PendingConfIndex uint64
	// The last `BeginMembershipChange` entry. Once we make this change we exit the joint state.
	//
	// This is different than `pending_conf_index` since it is more specific, and also exact.
	// While `pending_conf_index` is conservatively set at times to ensure safety in the
	// one-by-one change method, in joint consensus based changes we track the state exactly. The
	// index here **must** only be set when a `BeginMembershipChange` is present at that index.
	//
	// # Caveats
	//
	// It is important that whenever this is set that `pending_conf_index` is also set to the
	// value if it is greater than the existing value.
	//
	// **Use `Raft::set_pending_membership_change()` to change this value.**
	pendingMembershipChange *pb.ConfChange
	// an estimate of the size of the uncommitted tail of the Raft log. Used to
	// prevent unbounded log growth. Only maintained by the leader. Reset on
	// term changes.
	uncommittedSize uint64

	readOnly *readOnly

	// number of ticks since it reached last electionTimeout when it is leader
	// or candidate.
	// number of ticks since it reached last electionTimeout or received a
	// valid message from current leader when it is a follower.
	electionElapsed int

	// number of ticks since it reached last heartbeatTimeout.
	// only leader keeps heartbeatElapsed.
	heartbeatElapsed int

	skipBcastCommit bool

	heartbeatTimeout int
	electionTimeout  int
	// randomizedElectionTimeout is a random number between
	// [electiontimeout, 2 * electiontimeout - 1]. It gets reset
	// when raft changes its state to follower or candidate.
	randomizedElectionTimeout int
	disableProposalForwarding bool

	tick func()
	step stepFunc

	logger Logger
}

func newRaft(c *Config) *Raft {
	if err := c.validate(); err != nil {
		panic(err.Error())
	}
	raftlog := newLogWithSize(c.Storage, c.Logger, c.MaxCommittedSizePerReady)
	hs, cs, err := c.Storage.InitialState()
	if err != nil {
		panic(err) // TODO(bdarnell)
	}
	peers := c.peers
	if len(cs.Nodes) > 0 {
		if len(peers) > 0 {
			// TODO(bdarnell): the peers argument is always nil except in
			// tests; the argument should be removed and these tests should be
			// updated to specify their nodes through a snapshot.
			panic("cannot specify both newRaft (peers) and ConfState.(Nodes)")
		}
		peers = cs.Nodes
	}
	r := &Raft{
		id:                        c.ID,
		Lead:                      None,
		RaftLog:                   raftlog,
		maxMsgSize:                c.MaxSizePerMsg,
		maxInflight:               c.MaxInflightMsgs,
		maxUncommittedSize:        c.MaxUncommittedEntriesSize,
		Prs:                       make(map[uint64]*Progress),
		electionTimeout:           c.ElectionTick,
		heartbeatTimeout:          c.HeartbeatTick,
		logger:                    c.Logger,
		skipBcastCommit:           c.skipBcastCommit,
		readOnly:                  newReadOnly(c.ReadOnlyOption),
		disableProposalForwarding: c.DisableProposalForwarding,
	}
	for _, p := range peers {
		r.Prs[p] = &Progress{Next: 1, ins: newInflights(r.maxInflight)}
	}

	if !isHardStateEqual(hs, emptyState) {
		r.loadState(hs)
	}
	if c.Applied > 0 {
		raftlog.appliedTo(c.Applied)
	}
	r.becomeFollower(r.Term, None)

	var nodesStrs []string
	for _, n := range r.nodes() {
		nodesStrs = append(nodesStrs, fmt.Sprintf("%x", n))
	}

	r.logger.Infof("newRaft %x [peers: [%s], term: %d, commit: %d, applied: %d, lastindex: %d, lastterm: %d]",
		r.id, strings.Join(nodesStrs, ","), r.Term, r.RaftLog.committed, r.RaftLog.applied, r.RaftLog.LastIndex(), r.RaftLog.lastTerm())
	return r
}

func (r *Raft) PendingReadCount() int {
	return len(r.readOnly.pendingReadIndex)
}

func (r *Raft) ReadyReadCount() int {
	return len(r.readStates)
}

func (r *Raft) GetSnap() *pb.Snapshot {
	return r.RaftLog.unstable.snapshot
}

func (r *Raft) SkipBcastCommit(skip bool) {
	r.skipBcastCommit = skip
}

func (r *Raft) hasLeader() bool { return r.Lead != None }

func (r *Raft) softState() *SoftState {
	return &SoftState{Lead: r.Lead, RaftState: r.State}
}

func (r *Raft) hardState() pb.HardState {
	return pb.HardState{
		Term:   r.Term,
		Vote:   r.Vote,
		Commit: r.RaftLog.committed,
	}
}

func (r *Raft) quorum() int { return len(r.Prs)/2 + 1 }

func (r *Raft) nodes() []uint64 {
	nodes := make([]uint64, 0, len(r.Prs))
	for id := range r.Prs {
		nodes = append(nodes, id)
	}
	sort.Sort(uint64Slice(nodes))
	return nodes
}

// send persists state to stable storage and then sends to its mailbox.
func (r *Raft) send(m pb.Message) {
	m.From = r.id
	if m.MsgType == pb.MessageType_MsgRequestVote || m.MsgType == pb.MessageType_MsgRequestVoteResponse {
		if m.Term == 0 {
			// All campaign messages need to have the term set when sending.
			// - MessageType_MsgRequestVote: m.Term is the term the node is campaigning for,
			//   non-zero as we increment the term when campaigning.
			// - MessageType_MsgRequestVoteResponse: m.Term is the new r.Term if the MessageType_MsgRequestVote was
			//   granted, non-zero for the same reason MessageType_MsgRequestVote is
			panic(fmt.Sprintf("term should be set when sending %s", m.MsgType))
		}
	} else {
		if m.Term != 0 {
			panic(fmt.Sprintf("term should not be set when sending %s (was %d)", m.MsgType, m.Term))
		}
		// do not attach term to MessageType_MsgPropose, MessageType_MsgReadIndex
		// proposals are a way to forward to the leader and
		// should be treated as local message.
		// MessageType_MsgReadIndex is also forwarded to leader.
		if m.MsgType != pb.MessageType_MsgPropose && m.MsgType != pb.MessageType_MsgReadIndex {
			m.Term = r.Term
		}
	}
	r.msgs = append(r.msgs, m)
}

func (r *Raft) getProgress(id uint64) *Progress {
	return r.Prs[id]
}

// sendAppend sends an append RPC with new entries (if any) and the
// current commit index to the given peer.
func (r *Raft) sendAppend(to uint64) {
	r.maybeSendAppend(to, true)
}

// maybeSendAppend sends an append RPC with new entries to the given peer,
// if necessary. Returns true if a message was sent. The sendIfEmpty
// argument controls whether messages with no entries will be sent
// ("empty" messages are useful to convey updated Commit indexes, but
// are undesirable when we're sending multiple messages in a batch).
func (r *Raft) maybeSendAppend(to uint64, sendIfEmpty bool) bool {
	pr := r.getProgress(to)
	if pr.IsPaused() {
		return false
	}
	m := pb.Message{}
	m.To = to

	term, errt := r.RaftLog.Term(pr.Next - 1)
	ents, erre := r.RaftLog.Entries(pr.Next, r.maxMsgSize)
	if len(ents) == 0 && !sendIfEmpty {
		return false
	}

	if errt != nil || erre != nil { // send snapshot if we failed to get term or entries
		m.MsgType = pb.MessageType_MsgSnapshot
		snapshot, err := r.RaftLog.snapshot()
		if err != nil {
			if err == ErrSnapshotTemporarilyUnavailable {
				r.logger.Debugf("%x failed to send snapshot to %x because snapshot is temporarily unavailable", r.id, to)
				return false
			}
			panic(err) // TODO(bdarnell)
		}
		if IsEmptySnap(&snapshot) {
			panic("need non-empty snapshot")
		}
		m.Snapshot = &snapshot
		sindex, sterm := snapshot.Metadata.Index, snapshot.Metadata.Term
		r.logger.Debugf("%x [firstindex: %d, commit: %d] sent snapshot[index: %d, term: %d] to %x [%s]",
			r.id, r.RaftLog.firstIndex(), r.RaftLog.committed, sindex, sterm, to, pr)
		pr.becomeSnapshot(sindex)
		r.logger.Debugf("%x paused sending replication messages to %x [%s]", r.id, to, pr)
	} else {
		m.MsgType = pb.MessageType_MsgAppend
		m.Index = pr.Next - 1
		m.LogTerm = term

		entries := make([]*pb.Entry, 0, len(ents))
		for i := range ents {
			entries = append(entries, &ents[i])
		}
		m.Entries = entries
		m.Commit = r.RaftLog.committed
		if n := len(m.Entries); n != 0 {
			switch pr.State {
			// optimistically increase the next when in ProgressStateReplicate
			case ProgressStateReplicate:
				last := m.Entries[n-1].Index
				pr.optimisticUpdate(last)
				pr.ins.add(last)
			case ProgressStateProbe:
				pr.pause()
			default:
				r.logger.Panicf("%x is sending append in unhandled state %s", r.id, pr.State)
			}
		}
	}
	r.send(m)
	return true
}

// sendHeartbeat sends a heartbeat RPC to the given peer.
func (r *Raft) sendHeartbeat(to uint64, ctx []byte) {
	// Attach the commit as min(to.matched, r.committed).
	// When the leader sends out heartbeat message,
	// the receiver(follower) might not be matched with the leader
	// or it might not have all the committed entries.
	// The leader MUST NOT forward the follower's commit to
	// an unmatched index.
	commit := min(r.getProgress(to).Match, r.RaftLog.committed)
	m := pb.Message{
		To:      to,
		MsgType: pb.MessageType_MsgHeartbeat,
		Commit:  commit,
		Context: ctx,
	}

	r.send(m)
}

func (r *Raft) forEachProgress(f func(id uint64, pr *Progress)) {
	for id, pr := range r.Prs {
		f(id, pr)
	}
}

// bcastAppend sends RPC, with entries to all peers that are not up-to-date
// according to the progress recorded in r.Prs.
func (r *Raft) bcastAppend() {
	r.forEachProgress(func(id uint64, _ *Progress) {
		if id == r.id {
			return
		}

		r.sendAppend(id)
	})
}

// bcastHeartbeat sends RPC, without entries to all the peers.
func (r *Raft) bcastHeartbeat() {
	lastCtx := r.readOnly.lastPendingRequestCtx()
	if len(lastCtx) == 0 {
		r.bcastHeartbeatWithCtx(nil)
	} else {
		r.bcastHeartbeatWithCtx([]byte(lastCtx))
	}
}

func (r *Raft) bcastHeartbeatWithCtx(ctx []byte) {
	r.forEachProgress(func(id uint64, _ *Progress) {
		if id == r.id {
			return
		}
		r.sendHeartbeat(id, ctx)
	})
}

// maybeCommit attempts to advance the commit index. Returns true if
// the commit index changed (in which case the caller should call
// r.bcastAppend).
func (r *Raft) maybeCommit() bool {
	// Preserving matchBuf across calls is an optimization
	// used to avoid allocating a new slice on each call.
	if cap(r.matchBuf) < len(r.Prs) {
		r.matchBuf = make(uint64Slice, len(r.Prs))
	}
	mis := r.matchBuf[:len(r.Prs)]
	idx := 0
	for _, p := range r.Prs {
		mis[idx] = p.Match
		idx++
	}
	sort.Sort(mis)
	mci := mis[len(mis)-r.quorum()]
	return r.RaftLog.maybeCommit(mci, r.Term)
}

func (r *Raft) reset(term uint64) {
	if r.Term != term {
		r.Term = term
		r.Vote = None
	}
	r.Lead = None

	r.electionElapsed = 0
	r.heartbeatElapsed = 0
	r.resetRandomizedElectionTimeout()

	r.abortLeaderTransfer()

	r.votes = make(map[uint64]bool)
	r.forEachProgress(func(id uint64, pr *Progress) {
		*pr = Progress{Next: r.RaftLog.LastIndex() + 1, ins: newInflights(r.maxInflight)}
		if id == r.id {
			pr.Match = r.RaftLog.LastIndex()
		}
	})

	r.PendingConfIndex = 0
	r.uncommittedSize = 0
	r.readOnly = newReadOnly(r.readOnly.option)
}

func (r *Raft) appendEntry(es ...pb.Entry) (accepted bool) {
	li := r.RaftLog.LastIndex()
	for i := range es {
		es[i].Term = r.Term
		es[i].Index = li + 1 + uint64(i)
	}
	// Track the size of this uncommitted proposal.
	if !r.increaseUncommittedSize(es) {
		r.logger.Debugf(
			"%x appending new entries to log would exceed uncommitted entry size limit; dropping proposal",
			r.id,
		)
		// Drop the proposal.
		return false
	}
	// use latest "last" index after truncate/append
	li = r.RaftLog.append(es...)
	r.getProgress(r.id).maybeUpdate(li)
	// Regardless of maybeCommit's return, our caller will call bcastAppend.
	r.maybeCommit()
	return true
}

// tickElection is run by followers and candidates after r.electionTimeout.
func (r *Raft) tickElection() {
	r.electionElapsed++

	if r.promotable() && r.pastElectionTimeout() {
		r.electionElapsed = 0
		r.Step(pb.Message{From: r.id, MsgType: pb.MessageType_MsgHup})
	}
}

// tickHeartbeat is run by leaders to send a MessageType_MsgBeat after r.heartbeatTimeout.
func (r *Raft) tickHeartbeat() {
	r.heartbeatElapsed++
	r.electionElapsed++

	if r.electionElapsed >= r.electionTimeout {
		r.electionElapsed = 0
		// If current leader cannot transfer leadership in electionTimeout, it becomes leader again.
		if r.State == StateLeader && r.leadTransferee != None {
			r.abortLeaderTransfer()
		}
	}

	if r.State != StateLeader {
		return
	}

	if r.heartbeatElapsed >= r.heartbeatTimeout {
		r.heartbeatElapsed = 0
		r.Step(pb.Message{From: r.id, MsgType: pb.MessageType_MsgBeat})
	}
}

func (r *Raft) becomeFollower(term uint64, lead uint64) {
	r.step = stepFollower
	r.reset(term)
	r.tick = r.tickElection
	r.Lead = lead
	r.State = StateFollower
	r.logger.Infof("%x became follower at term %d", r.id, r.Term)
}

func (r *Raft) becomeCandidate() {
	// TODO(xiangli) remove the panic when the raft implementation is stable
	if r.State == StateLeader {
		panic("invalid transition [leader -> candidate]")
	}
	r.step = stepCandidate
	r.reset(r.Term + 1)
	r.tick = r.tickElection
	r.Vote = r.id
	r.State = StateCandidate
	r.logger.Infof("%x became candidate at term %d", r.id, r.Term)
}

func (r *Raft) becomeLeader() {
	// TODO(xiangli) remove the panic when the raft implementation is stable
	if r.State == StateFollower {
		panic("invalid transition [follower -> leader]")
	}
	r.step = stepLeader
	r.reset(r.Term)
	r.tick = r.tickHeartbeat
	r.Lead = r.id
	r.State = StateLeader
	// Followers enter replicate mode when they've been successfully probed
	// (perhaps after having received a snapshot as a result). The leader is
	// trivially in this state. Note that r.reset() has initialized this
	// progress with the last index already.
	r.Prs[r.id].becomeReplicate()

	// Conservatively set the PendingConfIndex to the last index in the
	// log. There may or may not be a pending config change, but it's
	// safe to delay any future proposals until we commit all our
	// pending log entries, and scanning the entire tail of the log
	// could be expensive.
	r.PendingConfIndex = r.RaftLog.LastIndex()

	emptyEnt := pb.Entry{Data: nil}
	if !r.appendEntry(emptyEnt) {
		// This won't happen because we just called reset() above.
		r.logger.Panic("empty entry was dropped")
	}
	// As a special case, don't count the initial empty entry towards the
	// uncommitted log quota. This is because we want to preserve the
	// behavior of allowing one entry larger than quota if the current
	// usage is zero.
	r.reduceUncommittedSize([]pb.Entry{emptyEnt})
	r.logger.Infof("%x became leader at term %d", r.id, r.Term)
}

func (r *Raft) campaign(t CampaignType) {
	r.becomeCandidate()
	voteMsg := pb.MessageType_MsgRequestVote
	term := r.Term

	if r.quorum() == r.poll(r.id, pb.MessageType_MsgRequestVoteResponse, true) {
		// We won the election after voting for ourselves (which must mean that
		// this is a single-node cluster). Advance to the next state.
		r.becomeLeader()
		return
	}
	for id := range r.Prs {
		if id == r.id {
			continue
		}
		r.logger.Infof("%x [logterm: %d, index: %d] sent %s request to %x at term %d",
			r.id, r.RaftLog.lastTerm(), r.RaftLog.LastIndex(), voteMsg, id, r.Term)

		var ctx []byte
		if t == campaignTransfer {
			ctx = []byte(t)
		}
		r.send(pb.Message{Term: term, To: id, MsgType: voteMsg, Index: r.RaftLog.LastIndex(), LogTerm: r.RaftLog.lastTerm(), Context: ctx})
	}
}

func (r *Raft) poll(id uint64, t pb.MessageType, v bool) (granted int) {
	if v {
		r.logger.Infof("%x received %s from %x at term %d", r.id, t, id, r.Term)
	} else {
		r.logger.Infof("%x received %s rejection from %x at term %d", r.id, t, id, r.Term)
	}
	if _, ok := r.votes[id]; !ok {
		r.votes[id] = v
	}
	for _, vv := range r.votes {
		if vv {
			granted++
		}
	}
	return granted
}

func (r *Raft) Step(m pb.Message) error {
	// Handle the message term, which may result in our stepping down to a follower.
	switch {
	case m.Term == 0:
		// local message
	case m.Term > r.Term:
		r.logger.Infof("%x [term: %d] received a %s message with higher term from %x [term: %d]",
			r.id, r.Term, m.MsgType, m.From, m.Term)
		if m.MsgType == pb.MessageType_MsgAppend || m.MsgType == pb.MessageType_MsgHeartbeat || m.MsgType == pb.MessageType_MsgSnapshot {
			r.becomeFollower(m.Term, m.From)
		} else {
			r.becomeFollower(m.Term, None)
		}
	case m.Term < r.Term:
		r.send(pb.Message{To: m.From, MsgType: pb.MessageType_MsgAppendResponse})
		return nil
	}

	switch m.MsgType {
	case pb.MessageType_MsgHup:
		if r.State != StateLeader {
			ents, err := r.RaftLog.slice(r.RaftLog.applied+1, r.RaftLog.committed+1, noLimit)
			if err != nil {
				r.logger.Panicf("unexpected error getting unapplied entries (%v)", err)
			}
			if n := numOfPendingConf(ents); n != 0 && r.RaftLog.committed > r.RaftLog.applied {
				r.logger.Warningf("%x cannot campaign at term %d since there are still %d pending configuration changes to apply", r.id, r.Term, n)
				return nil
			}

			r.logger.Infof("%x is starting a new election at term %d", r.id, r.Term)

			r.campaign(campaignElection)
		} else {
			r.logger.Debugf("%x ignoring MessageType_MsgHup because already leader", r.id)
		}

	case pb.MessageType_MsgRequestVote:
		// We can vote if this is a repeat of a vote we've already cast...
		canVote := r.Vote == m.From ||
			// ...we haven't voted and we don't think there's a leader yet in this term...
			(r.Vote == None && r.Lead == None)
		// ...and we believe the candidate is up to date.
		if canVote && r.RaftLog.isUpToDate(m.Index, m.LogTerm) {
			r.logger.Infof("%x [logterm: %d, index: %d, vote: %x] cast %s for %x [logterm: %d, index: %d] at term %d",
				r.id, r.RaftLog.lastTerm(), r.RaftLog.LastIndex(), r.Vote, m.MsgType, m.From, m.LogTerm, m.Index, r.Term)
			r.send(pb.Message{To: m.From, Term: m.Term, MsgType: pb.MessageType_MsgRequestVoteResponse})
			// Only record real votes.
			r.electionElapsed = 0
			r.Vote = m.From
		} else {
			r.logger.Infof("%x [logterm: %d, index: %d, vote: %x] rejected %s from %x [logterm: %d, index: %d] at term %d",
				r.id, r.RaftLog.lastTerm(), r.RaftLog.LastIndex(), r.Vote, m.MsgType, m.From, m.LogTerm, m.Index, r.Term)
			r.send(pb.Message{To: m.From, Term: r.Term, MsgType: pb.MessageType_MsgRequestVoteResponse, Reject: true})
		}

	default:
		err := r.step(r, m)
		if err != nil {
			return err
		}
	}
	return nil
}

type stepFunc func(r *Raft, m pb.Message) error

func stepLeader(r *Raft, m pb.Message) error {
	// These message types do not require any progress for m.From.
	switch m.MsgType {
	case pb.MessageType_MsgBeat:
		r.bcastHeartbeat()
		return nil
	case pb.MessageType_MsgPropose:
		if len(m.Entries) == 0 {
			r.logger.Panicf("%x stepped empty MessageType_MsgPropose", r.id)
		}
		if _, ok := r.Prs[r.id]; !ok {
			// If we are not currently a member of the range (i.e. this node
			// was removed from the configuration while serving as leader),
			// drop any new proposals.
			return ErrProposalDropped
		}
		if r.leadTransferee != None {
			r.logger.Debugf("%x [term %d] transfer leadership to %x is in progress; dropping proposal", r.id, r.Term, r.leadTransferee)
			return ErrProposalDropped
		}

		for i, e := range m.Entries {
			if e.EntryType == pb.EntryType_EntryConfChange {
				if r.PendingConfIndex > r.RaftLog.applied {
					r.logger.Infof("propose conf %s ignored since pending unapplied configuration [index %d, applied %d]",
						e.String(), r.PendingConfIndex, r.RaftLog.applied)
					m.Entries[i] = &pb.Entry{EntryType: pb.EntryType_EntryNormal}
				} else {
					r.PendingConfIndex = r.RaftLog.LastIndex() + uint64(i) + 1
				}
			}
		}

		es := make([]pb.Entry, 0, len(m.Entries))
		for _, e := range m.Entries {
			es = append(es, *e)
		}
		if !r.appendEntry(es...) {
			return ErrProposalDropped
		}
		r.bcastAppend()
		return nil
	case pb.MessageType_MsgReadIndex:
		if r.quorum() > 1 {
			if r.RaftLog.zeroTermOnErrCompacted(r.RaftLog.Term(r.RaftLog.committed)) != r.Term {
				// Reject read only request when this leader has not committed any log entry at its term.
				return nil
			}

			// thinking: use an interally defined context instead of the user given context.
			// We can express this in terms of the term and index instead of a user-supplied value.
			// This would allow multiple reads to piggyback on the same message.
			switch r.readOnly.option {
			case ReadOnlySafe:
				r.readOnly.addRequest(r.RaftLog.committed, m)
				r.bcastHeartbeatWithCtx(m.Entries[0].Data)
			}
		} else {
			r.readStates = append(r.readStates, ReadState{Index: r.RaftLog.committed, RequestCtx: m.Entries[0].Data})
		}

		return nil
	}

	// All other message types require a progress for m.From (pr).
	pr := r.getProgress(m.From)
	if pr == nil {
		r.logger.Debugf("%x no progress available for %x", r.id, m.From)
		return nil
	}
	switch m.MsgType {
	case pb.MessageType_MsgAppendResponse:
		if m.Reject {
			r.logger.Debugf("%x received MessageType_MsgAppend rejection(lastindex: %d) from %x for index %d",
				r.id, m.RejectHint, m.From, m.Index)
			if pr.maybeDecrTo(m.Index, m.RejectHint) {
				r.logger.Debugf("%x decreased progress of %x to [%s]", r.id, m.From, pr)
				if pr.State == ProgressStateReplicate {
					pr.becomeProbe()
				}
				r.sendAppend(m.From)
			}
		} else {
			oldPaused := pr.IsPaused()
			if pr.maybeUpdate(m.Index) {
				switch {
				case pr.State == ProgressStateProbe:
					pr.becomeReplicate()
				case pr.State == ProgressStateSnapshot && pr.needSnapshotAbort():
					r.logger.Debugf("%x snapshot aborted, resumed sending replication messages to %x [%s]", r.id, m.From, pr)
					// Transition back to replicating state via probing state
					// (which takes the snapshot into account). If we didn't
					// move to replicating state, that would only happen with
					// the next round of appends (but there may not be a next
					// round for a while, exposing an inconsistent RaftStatus).
					pr.becomeProbe()
					pr.becomeReplicate()
				case pr.State == ProgressStateReplicate:
					pr.ins.freeTo(m.Index)
				}

				if r.maybeCommit() {
					if r.ShouldBcastCommit() {
						r.bcastAppend()
					}
				} else if oldPaused {
					// If we were paused before, this node may be missing the
					// latest commit index, so send it.
					r.sendAppend(m.From)
				}
				// We've updated flow control information above, which may
				// allow us to send multiple (size-limited) in-flight messages
				// at once (such as when transitioning from probe to
				// replicate, or when freeTo() covers multiple messages). If
				// we have more entries to send, send as many messages as we
				// can (without sending empty messages for the commit index)
				for r.maybeSendAppend(m.From, false) {
				}
				// Transfer leadership is in progress.
				if m.From == r.leadTransferee && pr.Match == r.RaftLog.LastIndex() {
					r.logger.Infof("%x sent MessageType_MsgTimeoutNow to %x after received MessageType_MsgAppendResponse", r.id, m.From)
					r.sendTimeoutNow(m.From)
				}
			}
		}
	case pb.MessageType_MsgHeartbeatResponse:

		pr.resume()

		// free one slot for the full inflights window to allow progress.
		if pr.State == ProgressStateReplicate && pr.ins.full() {
			pr.ins.freeFirstOne()
		}
		if pr.Match < r.RaftLog.LastIndex() {
			r.sendAppend(m.From)
		}

		if r.readOnly.option != ReadOnlySafe || len(m.Context) == 0 {
			return nil
		}

		ackCount := r.readOnly.recvAck(m)
		if ackCount < r.quorum() {
			return nil
		}

		rss := r.readOnly.advance(m)
		for _, rs := range rss {
			req := rs.req
			if req.From == None || req.From == r.id { // from local member
				r.readStates = append(r.readStates, ReadState{Index: rs.index, RequestCtx: req.Entries[0].Data})
			} else {
				r.send(pb.Message{To: req.From, MsgType: pb.MessageType_MsgReadIndexResp, Index: rs.index, Entries: req.Entries})
			}
		}
	case pb.MessageType_MsgSnapStatus:
		if pr.State != ProgressStateSnapshot {
			return nil
		}
		if !m.Reject {
			pr.becomeProbe()
			r.logger.Debugf("%x snapshot succeeded, resumed sending replication messages to %x [%s]", r.id, m.From, pr)
		} else {
			pr.snapshotFailure()
			pr.becomeProbe()
			r.logger.Debugf("%x snapshot failed, resumed sending replication messages to %x [%s]", r.id, m.From, pr)
		}
		// If snapshot finish, wait for the MessageType_MsgAppendResponse from the remote node before sending
		// out the next MessageType_MsgAppend.
		// If snapshot failure, wait for a heartbeat interval before next try
		pr.pause()
	case pb.MessageType_MsgUnreachable:
		// During optimistic replication, if the remote becomes unreachable,
		// there is huge probability that a MessageType_MsgAppend is lost.
		if pr.State == ProgressStateReplicate {
			pr.becomeProbe()
		}
		r.logger.Debugf("%x failed to send message to %x because it is unreachable [%s]", r.id, m.From, pr)
	case pb.MessageType_MsgTransferLeader:
		leadTransferee := m.From
		lastLeadTransferee := r.leadTransferee
		if lastLeadTransferee != None {
			if lastLeadTransferee == leadTransferee {
				r.logger.Infof("%x [term %d] transfer leadership to %x is in progress, ignores request to same node %x",
					r.id, r.Term, leadTransferee, leadTransferee)
				return nil
			}
			r.abortLeaderTransfer()
			r.logger.Infof("%x [term %d] abort previous transferring leadership to %x", r.id, r.Term, lastLeadTransferee)
		}
		if leadTransferee == r.id {
			r.logger.Debugf("%x is already leader. Ignored transferring leadership to self", r.id)
			return nil
		}
		// Transfer leadership to third party.
		r.logger.Infof("%x [term %d] starts to transfer leadership to %x", r.id, r.Term, leadTransferee)
		// Transfer leadership should be finished in one electionTimeout, so reset r.electionElapsed.
		r.electionElapsed = 0
		r.leadTransferee = leadTransferee
		if pr.Match == r.RaftLog.LastIndex() {
			r.sendTimeoutNow(leadTransferee)
			r.logger.Infof("%x sends MessageType_MsgTimeoutNow to %x immediately as %x already has up-to-date log", r.id, leadTransferee, leadTransferee)
		} else {
			r.sendAppend(leadTransferee)
		}
	}
	return nil
}

func stepCandidate(r *Raft, m pb.Message) error {
	switch m.MsgType {
	case pb.MessageType_MsgPropose:
		r.logger.Infof("%x no leader at term %d; dropping proposal", r.id, r.Term)
		return ErrProposalDropped
	case pb.MessageType_MsgAppend:
		r.becomeFollower(m.Term, m.From) // always m.Term == r.Term
		r.handleAppendEntries(m)
	case pb.MessageType_MsgHeartbeat:
		r.becomeFollower(m.Term, m.From) // always m.Term == r.Term
		r.handleHeartbeat(m)
	case pb.MessageType_MsgSnapshot:
		r.becomeFollower(m.Term, m.From) // always m.Term == r.Term
		r.handleSnapshot(m)
	case pb.MessageType_MsgRequestVoteResponse:
		gr := r.poll(m.From, m.MsgType, !m.Reject)
		r.logger.Infof("%x [quorum:%d] has received %d %s votes and %d vote rejections", r.id, r.quorum(), gr, m.MsgType, len(r.votes)-gr)
		switch r.quorum() {
		case gr:
			r.becomeLeader()
			r.bcastAppend()
		case len(r.votes) - gr:
			// m.Term > r.Term; reuse r.Term
			r.becomeFollower(r.Term, None)
		}
	case pb.MessageType_MsgTimeoutNow:
		r.logger.Debugf("%x [term %d state %v] ignored MessageType_MsgTimeoutNow from %x", r.id, r.Term, r.State, m.From)
	}
	return nil
}

func stepFollower(r *Raft, m pb.Message) error {
	switch m.MsgType {
	case pb.MessageType_MsgPropose:
		if r.Lead == None {
			r.logger.Infof("%x no leader at term %d; dropping proposal", r.id, r.Term)
			return ErrProposalDropped
		} else if r.disableProposalForwarding {
			r.logger.Infof("%x not forwarding to leader %x at term %d; dropping proposal", r.id, r.Lead, r.Term)
			return ErrProposalDropped
		}
		m.To = r.Lead
		r.send(m)
	case pb.MessageType_MsgAppend:
		r.electionElapsed = 0
		r.Lead = m.From
		r.handleAppendEntries(m)
	case pb.MessageType_MsgHeartbeat:
		r.electionElapsed = 0
		r.Lead = m.From
		r.handleHeartbeat(m)
	case pb.MessageType_MsgSnapshot:
		r.electionElapsed = 0
		r.Lead = m.From
		r.handleSnapshot(m)
	case pb.MessageType_MsgTransferLeader:
		if r.Lead == None {
			r.logger.Infof("%x no leader at term %d; dropping leader transfer msg", r.id, r.Term)
			return nil
		}
		m.To = r.Lead
		r.send(m)
	case pb.MessageType_MsgTimeoutNow:
		if r.promotable() {
			r.logger.Infof("%x [term %d] received MessageType_MsgTimeoutNow from %x and starts an election to get leadership.", r.id, r.Term, m.From)
			r.campaign(campaignTransfer)
		} else {
			r.logger.Infof("%x received MessageType_MsgTimeoutNow from %x but is not promotable", r.id, m.From)
		}
	case pb.MessageType_MsgReadIndex:
		if r.Lead == None {
			r.logger.Infof("%x no leader at term %d; dropping index reading msg", r.id, r.Term)
			return nil
		}
		m.To = r.Lead
		r.send(m)
	case pb.MessageType_MsgReadIndexResp:
		if len(m.Entries) != 1 {
			r.logger.Errorf("%x invalid format of MessageType_MsgReadIndexResp from %x, entries count: %d", r.id, m.From, len(m.Entries))
			return nil
		}
		r.readStates = append(r.readStates, ReadState{Index: m.Index, RequestCtx: m.Entries[0].Data})
	}
	return nil
}

func (r *Raft) handleAppendEntries(m pb.Message) {
	if m.Index < r.RaftLog.committed {
		r.send(pb.Message{To: m.From, MsgType: pb.MessageType_MsgAppendResponse, Index: r.RaftLog.committed})
		return
	}

	ents := make([]pb.Entry, 0, len(m.Entries))
	for _, ent := range m.Entries {
		ents = append(ents, *ent)
	}
	if mlastIndex, ok := r.RaftLog.maybeAppend(m.Index, m.LogTerm, m.Commit, ents...); ok {
		r.send(pb.Message{To: m.From, MsgType: pb.MessageType_MsgAppendResponse, Index: mlastIndex})
	} else {
		r.logger.Debugf("%x [logterm: %d, index: %d] rejected MessageType_MsgAppend [logterm: %d, index: %d] from %x",
			r.id, r.RaftLog.zeroTermOnErrCompacted(r.RaftLog.Term(m.Index)), m.Index, m.LogTerm, m.Index, m.From)
		r.send(pb.Message{To: m.From, MsgType: pb.MessageType_MsgAppendResponse, Index: m.Index, Reject: true, RejectHint: r.RaftLog.LastIndex()})
	}
}

func (r *Raft) handleHeartbeat(m pb.Message) {
	r.RaftLog.commitTo(m.Commit)
	r.send(pb.Message{To: m.From, MsgType: pb.MessageType_MsgHeartbeatResponse, Context: m.Context})
}

func (r *Raft) handleSnapshot(m pb.Message) {
	sindex, sterm := m.Snapshot.Metadata.Index, m.Snapshot.Metadata.Term
	if r.restore(*m.Snapshot) {
		r.logger.Infof("%x [commit: %d] restored snapshot [index: %d, term: %d]",
			r.id, r.RaftLog.committed, sindex, sterm)
		r.send(pb.Message{To: m.From, MsgType: pb.MessageType_MsgAppendResponse, Index: r.RaftLog.LastIndex()})
	} else {
		r.logger.Infof("%x [commit: %d] ignored snapshot [index: %d, term: %d]",
			r.id, r.RaftLog.committed, sindex, sterm)
		r.send(pb.Message{To: m.From, MsgType: pb.MessageType_MsgAppendResponse, Index: r.RaftLog.committed})
	}
}

// restore recovers the state machine from a snapshot. It restores the log and the
// configuration of state machine.
func (r *Raft) restore(s pb.Snapshot) bool {
	if s.Metadata.Index <= r.RaftLog.committed {
		return false
	}
	if r.RaftLog.matchTerm(s.Metadata.Index, s.Metadata.Term) {
		r.logger.Infof("%x [commit: %d, lastindex: %d, lastterm: %d] fast-forwarded commit to snapshot [index: %d, term: %d]",
			r.id, r.RaftLog.committed, r.RaftLog.LastIndex(), r.RaftLog.lastTerm(), s.Metadata.Index, s.Metadata.Term)
		r.RaftLog.commitTo(s.Metadata.Index)
		return false
	}

	r.logger.Infof("%x [commit: %d, lastindex: %d, lastterm: %d] starts to restore snapshot [index: %d, term: %d]",
		r.id, r.RaftLog.committed, r.RaftLog.LastIndex(), r.RaftLog.lastTerm(), s.Metadata.Index, s.Metadata.Term)

	r.RaftLog.restore(s)
	r.Prs = make(map[uint64]*Progress)
	r.restoreNode(s.Metadata.ConfState.Nodes)
	return true
}

func (r *Raft) restoreNode(nodes []uint64) {
	for _, n := range nodes {
		match, next := uint64(0), r.RaftLog.LastIndex()+1
		if n == r.id {
			match = next - 1
		}
		r.setProgress(n, match, next)
		r.logger.Infof("%x restored progress of %x [%s]", r.id, n, r.getProgress(n))
	}
}

func (r *Raft) hasPendingConf() bool {
	return r.PendingConfIndex > r.RaftLog.applied || r.pendingMembershipChange != nil
}

func (r *Raft) ShouldBcastCommit() bool {
	return !r.skipBcastCommit || r.hasPendingConf()
}

// promotable indicates whether state machine can be promoted to Leader,
// which is true when its own id is in progress list.
func (r *Raft) promotable() bool {
	_, ok := r.Prs[r.id]
	return ok
}

func (r *Raft) addNode(id uint64) {
	if r.getProgress(id) == nil {
		r.setProgress(id, 0, r.RaftLog.LastIndex()+1)
	} else {
		return
	}
<<<<<<< HEAD
=======

	// When a node is first added, we should mark it as recently active.
	// Otherwise, CheckQuorum may cause us to step down if it is invoked
	// before the added node has a chance to communicate with us.
	pr := r.getProgress(id)
	pr.RecentActive = true
>>>>>>> a5b9eed6
}

func (r *Raft) removeNode(id uint64) {
	r.delProgress(id)

	// do not try to commit or abort transferring if there is no nodes in the cluster.
	if len(r.Prs) == 0 {
		return
	}

	// The quorum size is now smaller, so see if any pending entries can
	// be committed.
	if r.maybeCommit() {
		r.bcastAppend()
	}
	// If the removed node is the leadTransferee, then abort the leadership transferring.
	if r.State == StateLeader && r.leadTransferee == id {
		r.abortLeaderTransfer()
	}
}

func (r *Raft) setProgress(id, match, next uint64) {
	r.Prs[id] = &Progress{Next: next, Match: match, ins: newInflights(r.maxInflight)}
	return
}

func (r *Raft) delProgress(id uint64) {
	delete(r.Prs, id)
}

func (r *Raft) loadState(state pb.HardState) {
	if state.Commit < r.RaftLog.committed || state.Commit > r.RaftLog.LastIndex() {
		r.logger.Panicf("%x state.commit %d is out of range [%d, %d]", r.id, state.Commit, r.RaftLog.committed, r.RaftLog.LastIndex())
	}
	r.RaftLog.committed = state.Commit
	r.Term = state.Term
	r.Vote = state.Vote
}

// pastElectionTimeout returns true iff r.electionElapsed is greater
// than or equal to the randomized election timeout in
// [electiontimeout, 2 * electiontimeout - 1].
func (r *Raft) pastElectionTimeout() bool {
	return r.electionElapsed >= r.randomizedElectionTimeout
}

func (r *Raft) resetRandomizedElectionTimeout() {
	r.randomizedElectionTimeout = r.electionTimeout + globalRand.Intn(r.electionTimeout)
}

<<<<<<< HEAD
=======
// checkQuorumActive returns true if the quorum is active from
// the view of the local Raft state machine. Otherwise, it returns
// false.
// checkQuorumActive also resets all RecentActive to false.
func (r *Raft) checkQuorumActive() bool {
	var act int

	r.forEachProgress(func(id uint64, pr *Progress) {
		if id == r.id { // self is always active
			act++
			return
		}

		if pr.RecentActive {
			act++
		}

		pr.RecentActive = false
	})

	return act >= r.quorum()
}

>>>>>>> a5b9eed6
func (r *Raft) sendTimeoutNow(to uint64) {
	r.send(pb.Message{To: to, MsgType: pb.MessageType_MsgTimeoutNow})
}

func (r *Raft) abortLeaderTransfer() {
	r.leadTransferee = None
}

// increaseUncommittedSize computes the size of the proposed entries and
// determines whether they would push leader over its maxUncommittedSize limit.
// If the new entries would exceed the limit, the method returns false. If not,
// the increase in uncommitted entry size is recorded and the method returns
// true.
func (r *Raft) increaseUncommittedSize(ents []pb.Entry) bool {
	var s uint64
	for _, e := range ents {
		s += uint64(PayloadSize(&e))
	}

	if r.uncommittedSize > 0 && r.uncommittedSize+s > r.maxUncommittedSize {
		// If the uncommitted tail of the Raft log is empty, allow any size
		// proposal. Otherwise, limit the size of the uncommitted tail of the
		// log and drop any proposal that would push the size over the limit.
		return false
	}
	r.uncommittedSize += s
	return true
}

// reduceUncommittedSize accounts for the newly committed entries by decreasing
// the uncommitted entry size limit.
func (r *Raft) reduceUncommittedSize(ents []pb.Entry) {
	if r.uncommittedSize == 0 {
		// Fast-path for followers, who do not track or enforce the limit.
		return
	}

	var s uint64
	for _, e := range ents {
		s += uint64(PayloadSize(&e))
	}
	if s > r.uncommittedSize {
		// uncommittedSize may underestimate the size of the uncommitted Raft
		// log tail but will never overestimate it. Saturate at 0 instead of
		// allowing overflow.
		r.uncommittedSize = 0
	} else {
		r.uncommittedSize -= s
	}
}

func numOfPendingConf(ents []pb.Entry) int {
	n := 0
	for i := range ents {
		if ents[i].EntryType == pb.EntryType_EntryConfChange {
			n++
		}
	}
	return n
}<|MERGE_RESOLUTION|>--- conflicted
+++ resolved
@@ -1207,15 +1207,6 @@
 	} else {
 		return
 	}
-<<<<<<< HEAD
-=======
-
-	// When a node is first added, we should mark it as recently active.
-	// Otherwise, CheckQuorum may cause us to step down if it is invoked
-	// before the added node has a chance to communicate with us.
-	pr := r.getProgress(id)
-	pr.RecentActive = true
->>>>>>> a5b9eed6
 }
 
 func (r *Raft) removeNode(id uint64) {
@@ -1266,32 +1257,6 @@
 	r.randomizedElectionTimeout = r.electionTimeout + globalRand.Intn(r.electionTimeout)
 }
 
-<<<<<<< HEAD
-=======
-// checkQuorumActive returns true if the quorum is active from
-// the view of the local Raft state machine. Otherwise, it returns
-// false.
-// checkQuorumActive also resets all RecentActive to false.
-func (r *Raft) checkQuorumActive() bool {
-	var act int
-
-	r.forEachProgress(func(id uint64, pr *Progress) {
-		if id == r.id { // self is always active
-			act++
-			return
-		}
-
-		if pr.RecentActive {
-			act++
-		}
-
-		pr.RecentActive = false
-	})
-
-	return act >= r.quorum()
-}
-
->>>>>>> a5b9eed6
 func (r *Raft) sendTimeoutNow(to uint64) {
 	r.send(pb.Message{To: to, MsgType: pb.MessageType_MsgTimeoutNow})
 }
