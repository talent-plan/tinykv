// Copyright 2015 The etcd Authors
//
// Licensed under the Apache License, Version 2.0 (the "License");
// you may not use this file except in compliance with the License.
// You may obtain a copy of the License at
//
//     http://www.apache.org/licenses/LICENSE-2.0
//
// Unless required by applicable law or agreed to in writing, software
// distributed under the License is distributed on an "AS IS" BASIS,
// WITHOUT WARRANTIES OR CONDITIONS OF ANY KIND, either express or implied.
// See the License for the specific language governing permissions and
// limitations under the License.

package raft

import (
	"errors"
	"fmt"
	"math"
	"math/rand"
	"sort"
	"strings"
	"sync"
	"time"

	pb "github.com/pingcap-incubator/tinykv/proto/pkg/eraftpb"
)

// None is a placeholder node ID used when there is no leader.
const None uint64 = 0
const noLimit = math.MaxUint64

// Possible values for StateType.
const (
	StateFollower StateType = iota
	StateCandidate
	StateLeader
	numStates
)

<<<<<<< HEAD
=======
type ReadOnlyOption int

const (
	// ReadOnlySafe guarantees the linearizability of the read only request by
	// communicating with the quorum. It is the default and suggested option.
	ReadOnlySafe ReadOnlyOption = iota
)

>>>>>>> 9dfbca0a
// Possible values for CampaignType
const (
	// campaignElection represents a normal (time-based) election
	campaignElection CampaignType = "CampaignElection"
	// campaignTransfer represents the type of leader transfer
	campaignTransfer CampaignType = "CampaignTransfer"
)

// ErrProposalDropped is returned when the proposal is ignored by some cases,
// so that the proposer can be notified and fail fast.
var ErrProposalDropped = errors.New("raft proposal dropped")

// lockedRand is a small wrapper around rand.Rand to provide
// synchronization among multiple raft groups. Only the methods needed
// by the code are exposed (e.g. Intn).
type lockedRand struct {
	mu   sync.Mutex
	rand *rand.Rand
}

func (r *lockedRand) Intn(n int) int {
	r.mu.Lock()
	v := r.rand.Intn(n)
	r.mu.Unlock()
	return v
}

var globalRand = &lockedRand{
	rand: rand.New(rand.NewSource(time.Now().UnixNano())),
}

// CampaignType represents the type of campaigning
// the reason we use the type of string instead of uint64
// is because it's simpler to compare and fill in raft entries
type CampaignType string

// StateType represents the role of a node in a cluster.
type StateType uint64

var stmap = [...]string{
	"StateFollower",
	"StateCandidate",
	"StateLeader",
}

func (st StateType) String() string {
	return stmap[uint64(st)]
}

// Config contains the parameters to start a raft.
type Config struct {
	// ID is the identity of the local raft. ID cannot be 0.
	ID uint64

	// peers contains the IDs of all nodes (including self) in the raft cluster. It
	// should only be set when starting a new raft cluster. Restarting raft from
	// previous configuration will panic if peers is set. peer is private and only
	// used for testing right now.
	peers []uint64

	// ElectionTick is the number of Node.Tick invocations that must pass between
	// elections. That is, if a follower does not receive any message from the
	// leader of current term before ElectionTick has elapsed, it will become
	// candidate and start an election. ElectionTick must be greater than
	// HeartbeatTick. We suggest ElectionTick = 10 * HeartbeatTick to avoid
	// unnecessary leader switching.
	ElectionTick int
	// HeartbeatTick is the number of Node.Tick invocations that must pass between
	// heartbeats. That is, a leader sends heartbeat messages to maintain its
	// leadership every HeartbeatTick ticks.
	HeartbeatTick int

	// Storage is the storage for raft. raft generates entries and states to be
	// stored in storage. raft reads the persisted entries and states out of
	// Storage when it needs. raft reads out the previous state and configuration
	// out of storage when restarting.
	Storage Storage
	// Applied is the last applied index. It should only be set when restarting
	// raft. raft will not return entries to the application smaller or equal to
	// Applied. If Applied is unset when restarting, raft might return previous
	// applied entries. This is a very application dependent configuration.
	Applied uint64

	// MaxSizePerMsg limits the max byte size of each append message. Smaller
	// value lowers the raft recovery cost(initial probing and message lost
	// during normal operation). On the other side, it might affect the
	// throughput during normal replication. Note: math.MaxUint64 for unlimited,
	// 0 for at most one entry per message.
	MaxSizePerMsg uint64
	// MaxCommittedSizePerReady limits the size of the committed entries which
	// can be applied.
	MaxCommittedSizePerReady uint64
	// MaxUncommittedEntriesSize limits the aggregate byte size of the
	// uncommitted entries that may be appended to a leader's log. Once this
	// limit is exceeded, proposals will begin to return ErrProposalDropped
	// errors. Note: 0 for no limit.
	MaxUncommittedEntriesSize uint64
	// MaxInflightMsgs limits the max number of in-flight append messages during
	// optimistic replication phase. The application transportation layer usually
	// has its own sending buffer over TCP/UDP. Setting MaxInflightMsgs to avoid
	// overflowing that sending buffer. TODO (xiangli): feedback to application to
	// limit the proposal rate?
	MaxInflightMsgs int

	skipBcastCommit bool

<<<<<<< HEAD
=======
	// ReadOnlyOption specifies how the read only request is processed.
	//
	// ReadOnlySafe guarantees the linearizability of the read only request by
	// communicating with the quorum. It is the default and suggested option.
	ReadOnlyOption ReadOnlyOption

>>>>>>> 9dfbca0a
	// Logger is the logger used for raft log. For multinode which can host
	// multiple raft group, each raft group can have its own logger
	Logger Logger

	// DisableProposalForwarding set to true means that followers will drop
	// proposals, rather than forwarding them to the leader. One use case for
	// this feature would be in a situation where the Raft leader is used to
	// compute the data of a proposal, for example, adding a timestamp from a
	// hybrid logical clock to data in a monotonically increasing way. Forwarding
	// should be disabled to prevent a follower with an inaccurate hybrid
	// logical clock from assigning the timestamp and then forwarding the data
	// to the leader.
	DisableProposalForwarding bool
}

func (c *Config) validate() error {
	if c.ID == None {
		return errors.New("cannot use none as id")
	}

	if c.HeartbeatTick <= 0 {
		return errors.New("heartbeat tick must be greater than 0")
	}

	if c.ElectionTick <= c.HeartbeatTick {
		return errors.New("election tick must be greater than heartbeat tick")
	}

	if c.Storage == nil {
		return errors.New("storage cannot be nil")
	}

	if c.MaxUncommittedEntriesSize == 0 {
		c.MaxUncommittedEntriesSize = noLimit
	}

	// default MaxCommittedSizePerReady to MaxSizePerMsg because they were
	// previously the same parameter.
	if c.MaxCommittedSizePerReady == 0 {
		c.MaxCommittedSizePerReady = c.MaxSizePerMsg
	}

	if c.MaxInflightMsgs <= 0 {
		return errors.New("max inflight messages must be greater than 0")
	}

	if c.Logger == nil {
		c.Logger = raftLogger
	}

	return nil
}

type Raft struct {
	id uint64

	Term uint64
	Vote uint64

	// the log
	RaftLog *RaftLog

	maxMsgSize         uint64
	maxUncommittedSize uint64
	maxInflight        int
	Prs                map[uint64]*Progress
	matchBuf           uint64Slice

	State StateType

	votes map[uint64]bool

	msgs []pb.Message

	// the leader id
	Lead uint64
	// leadTransferee is id of the leader transfer target when its value is not zero.
	// Follow the procedure defined in raft thesis 3.10.
	leadTransferee uint64
	// Only one conf change may be pending (in the log, but not yet
	// applied) at a time. This is enforced via PendingConfIndex, which
	// is set to a value >= the log index of the latest pending
	// configuration change (if any). Config changes are only allowed to
	// be proposed if the leader's applied index is greater than this
	// value.
	PendingConfIndex uint64
	// The last `BeginMembershipChange` entry. Once we make this change we exit the joint state.
	//
	// This is different than `pending_conf_index` since it is more specific, and also exact.
	// While `pending_conf_index` is conservatively set at times to ensure safety in the
	// one-by-one change method, in joint consensus based changes we track the state exactly. The
	// index here **must** only be set when a `BeginMembershipChange` is present at that index.
	//
	// # Caveats
	//
	// It is important that whenever this is set that `pending_conf_index` is also set to the
	// value if it is greater than the existing value.
	//
	// **Use `Raft::set_pending_membership_change()` to change this value.**
	pendingMembershipChange *pb.ConfChange
	// an estimate of the size of the uncommitted tail of the Raft log. Used to
	// prevent unbounded log growth. Only maintained by the leader. Reset on
	// term changes.
	uncommittedSize uint64

	// number of ticks since it reached last electionTimeout when it is leader
	// or candidate.
	// number of ticks since it reached last electionTimeout or received a
	// valid message from current leader when it is a follower.
	electionElapsed int

	// number of ticks since it reached last heartbeatTimeout.
	// only leader keeps heartbeatElapsed.
	heartbeatElapsed int

	skipBcastCommit bool

	heartbeatTimeout int
	electionTimeout  int
	// randomizedElectionTimeout is a random number between
	// [electiontimeout, 2 * electiontimeout - 1]. It gets reset
	// when raft changes its state to follower or candidate.
	randomizedElectionTimeout int
	disableProposalForwarding bool

	tick func()
	step stepFunc

	logger Logger
}

func newRaft(c *Config) *Raft {
	if err := c.validate(); err != nil {
		panic(err.Error())
	}
	raftlog := newLogWithSize(c.Storage, c.Logger, c.MaxCommittedSizePerReady)
	hs, cs, err := c.Storage.InitialState()
	if err != nil {
		panic(err) // TODO(bdarnell)
	}
	peers := c.peers
	if len(cs.Nodes) > 0 {
		if len(peers) > 0 {
			// TODO(bdarnell): the peers argument is always nil except in
			// tests; the argument should be removed and these tests should be
			// updated to specify their nodes through a snapshot.
			panic("cannot specify both newRaft (peers) and ConfState.(Nodes)")
		}
		peers = cs.Nodes
	}
	r := &Raft{
		id:                        c.ID,
		Lead:                      None,
		RaftLog:                   raftlog,
		maxMsgSize:                c.MaxSizePerMsg,
		maxInflight:               c.MaxInflightMsgs,
		maxUncommittedSize:        c.MaxUncommittedEntriesSize,
		Prs:                       make(map[uint64]*Progress),
		electionTimeout:           c.ElectionTick,
		heartbeatTimeout:          c.HeartbeatTick,
		logger:                    c.Logger,
		skipBcastCommit:           c.skipBcastCommit,
		disableProposalForwarding: c.DisableProposalForwarding,
	}
	for _, p := range peers {
		r.Prs[p] = &Progress{Next: 1, ins: newInflights(r.maxInflight)}
	}

	if !isHardStateEqual(hs, emptyState) {
		r.loadState(hs)
	}
	if c.Applied > 0 {
		raftlog.appliedTo(c.Applied)
	}
	r.becomeFollower(r.Term, None)

	var nodesStrs []string
	for _, n := range r.nodes() {
		nodesStrs = append(nodesStrs, fmt.Sprintf("%x", n))
	}

	r.logger.Infof("newRaft %x [peers: [%s], term: %d, commit: %d, applied: %d, lastindex: %d, lastterm: %d]",
		r.id, strings.Join(nodesStrs, ","), r.Term, r.RaftLog.committed, r.RaftLog.applied, r.RaftLog.LastIndex(), r.RaftLog.lastTerm())
	return r
}

func (r *Raft) GetSnap() *pb.Snapshot {
	return r.RaftLog.unstable.snapshot
}

func (r *Raft) SkipBcastCommit(skip bool) {
	r.skipBcastCommit = skip
}

func (r *Raft) hasLeader() bool { return r.Lead != None }

func (r *Raft) softState() *SoftState {
	return &SoftState{Lead: r.Lead, RaftState: r.State}
}

func (r *Raft) hardState() pb.HardState {
	return pb.HardState{
		Term:   r.Term,
		Vote:   r.Vote,
		Commit: r.RaftLog.committed,
	}
}

func (r *Raft) quorum() int { return len(r.Prs)/2 + 1 }

func (r *Raft) nodes() []uint64 {
	nodes := make([]uint64, 0, len(r.Prs))
	for id := range r.Prs {
		nodes = append(nodes, id)
	}
	sort.Sort(uint64Slice(nodes))
	return nodes
}

// send persists state to stable storage and then sends to its mailbox.
func (r *Raft) send(m pb.Message) {
	m.From = r.id
	if m.MsgType == pb.MessageType_MsgRequestVote || m.MsgType == pb.MessageType_MsgRequestVoteResponse {
		if m.Term == 0 {
			// All campaign messages need to have the term set when sending.
			// - MessageType_MsgRequestVote: m.Term is the term the node is campaigning for,
			//   non-zero as we increment the term when campaigning.
			// - MessageType_MsgRequestVoteResponse: m.Term is the new r.Term if the MessageType_MsgRequestVote was
			//   granted, non-zero for the same reason MessageType_MsgRequestVote is
			panic(fmt.Sprintf("term should be set when sending %s", m.MsgType))
		}
	} else {
		if m.Term != 0 {
			panic(fmt.Sprintf("term should not be set when sending %s (was %d)", m.MsgType, m.Term))
		}
		// do not attach term to MessageType_MsgPropose
		// proposals are a way to forward to the leader and
		// should be treated as local message.
		if m.MsgType != pb.MessageType_MsgPropose {
			m.Term = r.Term
		}
	}
	r.msgs = append(r.msgs, m)
}

func (r *Raft) getProgress(id uint64) *Progress {
	return r.Prs[id]
}

// sendAppend sends an append RPC with new entries (if any) and the
// current commit index to the given peer.
func (r *Raft) sendAppend(to uint64) {
	r.maybeSendAppend(to, true)
}

// maybeSendAppend sends an append RPC with new entries to the given peer,
// if necessary. Returns true if a message was sent. The sendIfEmpty
// argument controls whether messages with no entries will be sent
// ("empty" messages are useful to convey updated Commit indexes, but
// are undesirable when we're sending multiple messages in a batch).
func (r *Raft) maybeSendAppend(to uint64, sendIfEmpty bool) bool {
	pr := r.getProgress(to)
	if pr.IsPaused() {
		return false
	}
	m := pb.Message{}
	m.To = to

	term, errt := r.RaftLog.Term(pr.Next - 1)
	ents, erre := r.RaftLog.Entries(pr.Next, r.maxMsgSize)
	if len(ents) == 0 && !sendIfEmpty {
		return false
	}

	if errt != nil || erre != nil { // send snapshot if we failed to get term or entries
		m.MsgType = pb.MessageType_MsgSnapshot
		snapshot, err := r.RaftLog.snapshot()
		if err != nil {
			if err == ErrSnapshotTemporarilyUnavailable {
				r.logger.Debugf("%x failed to send snapshot to %x because snapshot is temporarily unavailable", r.id, to)
				return false
			}
			panic(err) // TODO(bdarnell)
		}
		if IsEmptySnap(&snapshot) {
			panic("need non-empty snapshot")
		}
		m.Snapshot = &snapshot
		sindex, sterm := snapshot.Metadata.Index, snapshot.Metadata.Term
		r.logger.Debugf("%x [firstindex: %d, commit: %d] sent snapshot[index: %d, term: %d] to %x [%s]",
			r.id, r.RaftLog.firstIndex(), r.RaftLog.committed, sindex, sterm, to, pr)
		pr.becomeSnapshot(sindex)
		r.logger.Debugf("%x paused sending replication messages to %x [%s]", r.id, to, pr)
	} else {
		m.MsgType = pb.MessageType_MsgAppend
		m.Index = pr.Next - 1
		m.LogTerm = term

		entries := make([]*pb.Entry, 0, len(ents))
		for i := range ents {
			entries = append(entries, &ents[i])
		}
		m.Entries = entries
		m.Commit = r.RaftLog.committed
		if n := len(m.Entries); n != 0 {
			switch pr.State {
			// optimistically increase the next when in ProgressStateReplicate
			case ProgressStateReplicate:
				last := m.Entries[n-1].Index
				pr.optimisticUpdate(last)
				pr.ins.add(last)
			case ProgressStateProbe:
				pr.pause()
			default:
				r.logger.Panicf("%x is sending append in unhandled state %s", r.id, pr.State)
			}
		}
	}
	r.send(m)
	return true
}

// sendHeartbeat sends a heartbeat RPC to the given peer.
func (r *Raft) sendHeartbeat(to uint64) {
	// Attach the commit as min(to.matched, r.committed).
	// When the leader sends out heartbeat message,
	// the receiver(follower) might not be matched with the leader
	// or it might not have all the committed entries.
	// The leader MUST NOT forward the follower's commit to
	// an unmatched index.
	commit := min(r.getProgress(to).Match, r.RaftLog.committed)
	m := pb.Message{
		To:      to,
		MsgType: pb.MessageType_MsgHeartbeat,
		Commit:  commit,
	}

	r.send(m)
}

func (r *Raft) forEachProgress(f func(id uint64, pr *Progress)) {
	for id, pr := range r.Prs {
		f(id, pr)
	}
}

// bcastAppend sends RPC, with entries to all peers that are not up-to-date
// according to the progress recorded in r.Prs.
func (r *Raft) bcastAppend() {
	r.forEachProgress(func(id uint64, _ *Progress) {
		if id == r.id {
			return
		}

		r.sendAppend(id)
	})
}

// bcastHeartbeat sends RPC, without entries to all the peers.
func (r *Raft) bcastHeartbeat() {
	r.forEachProgress(func(id uint64, _ *Progress) {
		if id == r.id {
			return
		}
		r.sendHeartbeat(id)
	})
}

// maybeCommit attempts to advance the commit index. Returns true if
// the commit index changed (in which case the caller should call
// r.bcastAppend).
func (r *Raft) maybeCommit() bool {
	// Preserving matchBuf across calls is an optimization
	// used to avoid allocating a new slice on each call.
	if cap(r.matchBuf) < len(r.Prs) {
		r.matchBuf = make(uint64Slice, len(r.Prs))
	}
	mis := r.matchBuf[:len(r.Prs)]
	idx := 0
	for _, p := range r.Prs {
		mis[idx] = p.Match
		idx++
	}
	sort.Sort(mis)
	mci := mis[len(mis)-r.quorum()]
	return r.RaftLog.maybeCommit(mci, r.Term)
}

func (r *Raft) reset(term uint64) {
	if r.Term != term {
		r.Term = term
		r.Vote = None
	}
	r.Lead = None

	r.electionElapsed = 0
	r.heartbeatElapsed = 0
	r.resetRandomizedElectionTimeout()

	r.abortLeaderTransfer()

	r.votes = make(map[uint64]bool)
	r.forEachProgress(func(id uint64, pr *Progress) {
		*pr = Progress{Next: r.RaftLog.LastIndex() + 1, ins: newInflights(r.maxInflight)}
		if id == r.id {
			pr.Match = r.RaftLog.LastIndex()
		}
	})

	r.PendingConfIndex = 0
	r.uncommittedSize = 0
}

func (r *Raft) appendEntry(es ...pb.Entry) (accepted bool) {
	li := r.RaftLog.LastIndex()
	for i := range es {
		es[i].Term = r.Term
		es[i].Index = li + 1 + uint64(i)
	}
	// Track the size of this uncommitted proposal.
	if !r.increaseUncommittedSize(es) {
		r.logger.Debugf(
			"%x appending new entries to log would exceed uncommitted entry size limit; dropping proposal",
			r.id,
		)
		// Drop the proposal.
		return false
	}
	// use latest "last" index after truncate/append
	li = r.RaftLog.append(es...)
	r.getProgress(r.id).maybeUpdate(li)
	// Regardless of maybeCommit's return, our caller will call bcastAppend.
	r.maybeCommit()
	return true
}

// tickElection is run by followers and candidates after r.electionTimeout.
func (r *Raft) tickElection() {
	r.electionElapsed++

	if r.promotable() && r.pastElectionTimeout() {
		r.electionElapsed = 0
		r.Step(pb.Message{From: r.id, MsgType: pb.MessageType_MsgHup})
	}
}

// tickHeartbeat is run by leaders to send a MessageType_MsgBeat after r.heartbeatTimeout.
func (r *Raft) tickHeartbeat() {
	r.heartbeatElapsed++
	r.electionElapsed++

	if r.electionElapsed >= r.electionTimeout {
		r.electionElapsed = 0
		// If current leader cannot transfer leadership in electionTimeout, it becomes leader again.
		if r.State == StateLeader && r.leadTransferee != None {
			r.abortLeaderTransfer()
		}
	}

	if r.State != StateLeader {
		return
	}

	if r.heartbeatElapsed >= r.heartbeatTimeout {
		r.heartbeatElapsed = 0
		r.Step(pb.Message{From: r.id, MsgType: pb.MessageType_MsgBeat})
	}
}

func (r *Raft) becomeFollower(term uint64, lead uint64) {
	r.step = stepFollower
	r.reset(term)
	r.tick = r.tickElection
	r.Lead = lead
	r.State = StateFollower
	r.logger.Infof("%x became follower at term %d", r.id, r.Term)
}

func (r *Raft) becomeCandidate() {
	// TODO(xiangli) remove the panic when the raft implementation is stable
	if r.State == StateLeader {
		panic("invalid transition [leader -> candidate]")
	}
	r.step = stepCandidate
	r.reset(r.Term + 1)
	r.tick = r.tickElection
	r.Vote = r.id
	r.State = StateCandidate
	r.logger.Infof("%x became candidate at term %d", r.id, r.Term)
}

func (r *Raft) becomeLeader() {
	// TODO(xiangli) remove the panic when the raft implementation is stable
	if r.State == StateFollower {
		panic("invalid transition [follower -> leader]")
	}
	r.step = stepLeader
	r.reset(r.Term)
	r.tick = r.tickHeartbeat
	r.Lead = r.id
	r.State = StateLeader
	// Followers enter replicate mode when they've been successfully probed
	// (perhaps after having received a snapshot as a result). The leader is
	// trivially in this state. Note that r.reset() has initialized this
	// progress with the last index already.
	r.Prs[r.id].becomeReplicate()

	// Conservatively set the PendingConfIndex to the last index in the
	// log. There may or may not be a pending config change, but it's
	// safe to delay any future proposals until we commit all our
	// pending log entries, and scanning the entire tail of the log
	// could be expensive.
	r.PendingConfIndex = r.RaftLog.LastIndex()

	emptyEnt := pb.Entry{Data: nil}
	if !r.appendEntry(emptyEnt) {
		// This won't happen because we just called reset() above.
		r.logger.Panic("empty entry was dropped")
	}
	// As a special case, don't count the initial empty entry towards the
	// uncommitted log quota. This is because we want to preserve the
	// behavior of allowing one entry larger than quota if the current
	// usage is zero.
	r.reduceUncommittedSize([]pb.Entry{emptyEnt})
	r.logger.Infof("%x became leader at term %d", r.id, r.Term)
}

func (r *Raft) campaign(t CampaignType) {
	r.becomeCandidate()
	voteMsg := pb.MessageType_MsgRequestVote
	term := r.Term

	if r.quorum() == r.poll(r.id, pb.MessageType_MsgRequestVoteResponse, true) {
		// We won the election after voting for ourselves (which must mean that
		// this is a single-node cluster). Advance to the next state.
		r.becomeLeader()
		return
	}
	for id := range r.Prs {
		if id == r.id {
			continue
		}
		r.logger.Infof("%x [logterm: %d, index: %d] sent %s request to %x at term %d",
			r.id, r.RaftLog.lastTerm(), r.RaftLog.LastIndex(), voteMsg, id, r.Term)

		var ctx []byte
		if t == campaignTransfer {
			ctx = []byte(t)
		}
		r.send(pb.Message{Term: term, To: id, MsgType: voteMsg, Index: r.RaftLog.LastIndex(), LogTerm: r.RaftLog.lastTerm(), Context: ctx})
	}
}

func (r *Raft) poll(id uint64, t pb.MessageType, v bool) (granted int) {
	if v {
		r.logger.Infof("%x received %s from %x at term %d", r.id, t, id, r.Term)
	} else {
		r.logger.Infof("%x received %s rejection from %x at term %d", r.id, t, id, r.Term)
	}
	if _, ok := r.votes[id]; !ok {
		r.votes[id] = v
	}
	for _, vv := range r.votes {
		if vv {
			granted++
		}
	}
	return granted
}

func (r *Raft) Step(m pb.Message) error {
	// Handle the message term, which may result in our stepping down to a follower.
	switch {
	case m.Term == 0:
		// local message
	case m.Term > r.Term:
		r.logger.Infof("%x [term: %d] received a %s message with higher term from %x [term: %d]",
			r.id, r.Term, m.MsgType, m.From, m.Term)
		if m.MsgType == pb.MessageType_MsgAppend || m.MsgType == pb.MessageType_MsgHeartbeat || m.MsgType == pb.MessageType_MsgSnapshot {
			r.becomeFollower(m.Term, m.From)
		} else {
			r.becomeFollower(m.Term, None)
		}
	case m.Term < r.Term:
		r.logger.Infof("%x [term: %d] ignored a %s message with lower term from %x [term: %d]", r.id, r.Term, m.MsgType, m.From, m.Term)
		return nil
	}

	switch m.MsgType {
	case pb.MessageType_MsgHup:
		if r.State != StateLeader {
			ents, err := r.RaftLog.slice(r.RaftLog.applied+1, r.RaftLog.committed+1, noLimit)
			if err != nil {
				r.logger.Panicf("unexpected error getting unapplied entries (%v)", err)
			}
			if n := numOfPendingConf(ents); n != 0 && r.RaftLog.committed > r.RaftLog.applied {
				r.logger.Warningf("%x cannot campaign at term %d since there are still %d pending configuration changes to apply", r.id, r.Term, n)
				return nil
			}

			r.logger.Infof("%x is starting a new election at term %d", r.id, r.Term)

			r.campaign(campaignElection)
		} else {
			r.logger.Debugf("%x ignoring MessageType_MsgHup because already leader", r.id)
		}

	case pb.MessageType_MsgRequestVote:
		// We can vote if this is a repeat of a vote we've already cast...
		canVote := r.Vote == m.From ||
			// ...we haven't voted and we don't think there's a leader yet in this term...
			(r.Vote == None && r.Lead == None)
		// ...and we believe the candidate is up to date.
		if canVote && r.RaftLog.isUpToDate(m.Index, m.LogTerm) {
			r.logger.Infof("%x [logterm: %d, index: %d, vote: %x] cast %s for %x [logterm: %d, index: %d] at term %d",
				r.id, r.RaftLog.lastTerm(), r.RaftLog.LastIndex(), r.Vote, m.MsgType, m.From, m.LogTerm, m.Index, r.Term)
			r.send(pb.Message{To: m.From, Term: m.Term, MsgType: pb.MessageType_MsgRequestVoteResponse})
			// Only record real votes.
			r.electionElapsed = 0
			r.Vote = m.From
		} else {
			r.logger.Infof("%x [logterm: %d, index: %d, vote: %x] rejected %s from %x [logterm: %d, index: %d] at term %d",
				r.id, r.RaftLog.lastTerm(), r.RaftLog.LastIndex(), r.Vote, m.MsgType, m.From, m.LogTerm, m.Index, r.Term)
			r.send(pb.Message{To: m.From, Term: r.Term, MsgType: pb.MessageType_MsgRequestVoteResponse, Reject: true})
		}

	default:
		err := r.step(r, m)
		if err != nil {
			return err
		}
	}
	return nil
}

type stepFunc func(r *Raft, m pb.Message) error

func stepLeader(r *Raft, m pb.Message) error {
	// These message types do not require any progress for m.From.
	switch m.MsgType {
	case pb.MessageType_MsgBeat:
		r.bcastHeartbeat()
		return nil
	case pb.MessageType_MsgPropose:
		if len(m.Entries) == 0 {
			r.logger.Panicf("%x stepped empty MessageType_MsgPropose", r.id)
		}
		if _, ok := r.Prs[r.id]; !ok {
			// If we are not currently a member of the range (i.e. this node
			// was removed from the configuration while serving as leader),
			// drop any new proposals.
			return ErrProposalDropped
		}
		if r.leadTransferee != None {
			r.logger.Debugf("%x [term %d] transfer leadership to %x is in progress; dropping proposal", r.id, r.Term, r.leadTransferee)
			return ErrProposalDropped
		}

		for i, e := range m.Entries {
			if e.EntryType == pb.EntryType_EntryConfChange {
				if r.PendingConfIndex > r.RaftLog.applied {
					r.logger.Infof("propose conf %s ignored since pending unapplied configuration [index %d, applied %d]",
						e.String(), r.PendingConfIndex, r.RaftLog.applied)
					m.Entries[i] = &pb.Entry{EntryType: pb.EntryType_EntryNormal}
				} else {
					r.PendingConfIndex = r.RaftLog.LastIndex() + uint64(i) + 1
				}
			}
		}

		es := make([]pb.Entry, 0, len(m.Entries))
		for _, e := range m.Entries {
			es = append(es, *e)
		}
		if !r.appendEntry(es...) {
			return ErrProposalDropped
		}
		r.bcastAppend()
		return nil
<<<<<<< HEAD
=======
	case pb.MessageType_MsgReadIndex:
		if r.quorum() > 1 {
			if r.RaftLog.zeroTermOnErrCompacted(r.RaftLog.Term(r.RaftLog.committed)) != r.Term {
				// Reject read only request when this leader has not committed any log entry at its term.
				return nil
			}

			// thinking: use an interally defined context instead of the user given context.
			// We can express this in terms of the term and index instead of a user-supplied value.
			// This would allow multiple reads to piggyback on the same message.
			switch r.readOnly.option {
			case ReadOnlySafe:
				r.readOnly.addRequest(r.RaftLog.committed, m)
				r.bcastHeartbeatWithCtx(m.Entries[0].Data)
			}
		} else {
			r.readStates = append(r.readStates, ReadState{Index: r.RaftLog.committed, RequestCtx: m.Entries[0].Data})
		}

		return nil
>>>>>>> 9dfbca0a
	}

	// All other message types require a progress for m.From (pr).
	pr := r.getProgress(m.From)
	if pr == nil {
		r.logger.Debugf("%x no progress available for %x", r.id, m.From)
		return nil
	}
	switch m.MsgType {
	case pb.MessageType_MsgAppendResponse:
		if m.Reject {
			r.logger.Debugf("%x received MessageType_MsgAppend rejection(lastindex: %d) from %x for index %d",
				r.id, m.RejectHint, m.From, m.Index)
			if pr.maybeDecrTo(m.Index, m.RejectHint) {
				r.logger.Debugf("%x decreased progress of %x to [%s]", r.id, m.From, pr)
				if pr.State == ProgressStateReplicate {
					pr.becomeProbe()
				}
				r.sendAppend(m.From)
			}
		} else {
			oldPaused := pr.IsPaused()
			if pr.maybeUpdate(m.Index) {
				switch {
				case pr.State == ProgressStateProbe:
					pr.becomeReplicate()
				case pr.State == ProgressStateSnapshot && pr.needSnapshotAbort():
					r.logger.Debugf("%x snapshot aborted, resumed sending replication messages to %x [%s]", r.id, m.From, pr)
					// Transition back to replicating state via probing state
					// (which takes the snapshot into account). If we didn't
					// move to replicating state, that would only happen with
					// the next round of appends (but there may not be a next
					// round for a while, exposing an inconsistent RaftStatus).
					pr.becomeProbe()
					pr.becomeReplicate()
				case pr.State == ProgressStateReplicate:
					pr.ins.freeTo(m.Index)
				}

				if r.maybeCommit() {
					if r.ShouldBcastCommit() {
						r.bcastAppend()
					}
				} else if oldPaused {
					// If we were paused before, this node may be missing the
					// latest commit index, so send it.
					r.sendAppend(m.From)
				}
				// We've updated flow control information above, which may
				// allow us to send multiple (size-limited) in-flight messages
				// at once (such as when transitioning from probe to
				// replicate, or when freeTo() covers multiple messages). If
				// we have more entries to send, send as many messages as we
				// can (without sending empty messages for the commit index)
				for r.maybeSendAppend(m.From, false) {
				}
				// Transfer leadership is in progress.
				if m.From == r.leadTransferee && pr.Match == r.RaftLog.LastIndex() {
					r.logger.Infof("%x sent MessageType_MsgTimeoutNow to %x after received MessageType_MsgAppendResponse", r.id, m.From)
					r.sendTimeoutNow(m.From)
				}
			}
		}
	case pb.MessageType_MsgHeartbeatResponse:

		pr.resume()

		// free one slot for the full inflights window to allow progress.
		if pr.State == ProgressStateReplicate && pr.ins.full() {
			pr.ins.freeFirstOne()
		}
		if pr.Match < r.RaftLog.LastIndex() {
			r.sendAppend(m.From)
		}
	case pb.MessageType_MsgSnapStatus:
		if pr.State != ProgressStateSnapshot {
			return nil
		}
		if !m.Reject {
			pr.becomeProbe()
			r.logger.Debugf("%x snapshot succeeded, resumed sending replication messages to %x [%s]", r.id, m.From, pr)
		} else {
			pr.snapshotFailure()
			pr.becomeProbe()
			r.logger.Debugf("%x snapshot failed, resumed sending replication messages to %x [%s]", r.id, m.From, pr)
		}
		// If snapshot finish, wait for the MessageType_MsgAppendResponse from the remote node before sending
		// out the next MessageType_MsgAppend.
		// If snapshot failure, wait for a heartbeat interval before next try
		pr.pause()
	case pb.MessageType_MsgUnreachable:
		// During optimistic replication, if the remote becomes unreachable,
		// there is huge probability that a MessageType_MsgAppend is lost.
		if pr.State == ProgressStateReplicate {
			pr.becomeProbe()
		}
		r.logger.Debugf("%x failed to send message to %x because it is unreachable [%s]", r.id, m.From, pr)
	case pb.MessageType_MsgTransferLeader:
		leadTransferee := m.From
		lastLeadTransferee := r.leadTransferee
		if lastLeadTransferee != None {
			if lastLeadTransferee == leadTransferee {
				r.logger.Infof("%x [term %d] transfer leadership to %x is in progress, ignores request to same node %x",
					r.id, r.Term, leadTransferee, leadTransferee)
				return nil
			}
			r.abortLeaderTransfer()
			r.logger.Infof("%x [term %d] abort previous transferring leadership to %x", r.id, r.Term, lastLeadTransferee)
		}
		if leadTransferee == r.id {
			r.logger.Debugf("%x is already leader. Ignored transferring leadership to self", r.id)
			return nil
		}
		// Transfer leadership to third party.
		r.logger.Infof("%x [term %d] starts to transfer leadership to %x", r.id, r.Term, leadTransferee)
		// Transfer leadership should be finished in one electionTimeout, so reset r.electionElapsed.
		r.electionElapsed = 0
		r.leadTransferee = leadTransferee
		if pr.Match == r.RaftLog.LastIndex() {
			r.sendTimeoutNow(leadTransferee)
			r.logger.Infof("%x sends MessageType_MsgTimeoutNow to %x immediately as %x already has up-to-date log", r.id, leadTransferee, leadTransferee)
		} else {
			r.sendAppend(leadTransferee)
		}
	}
	return nil
}

func stepCandidate(r *Raft, m pb.Message) error {
	switch m.MsgType {
	case pb.MessageType_MsgPropose:
		r.logger.Infof("%x no leader at term %d; dropping proposal", r.id, r.Term)
		return ErrProposalDropped
	case pb.MessageType_MsgAppend:
		r.becomeFollower(m.Term, m.From) // always m.Term == r.Term
		r.handleAppendEntries(m)
	case pb.MessageType_MsgHeartbeat:
		r.becomeFollower(m.Term, m.From) // always m.Term == r.Term
		r.handleHeartbeat(m)
	case pb.MessageType_MsgSnapshot:
		r.becomeFollower(m.Term, m.From) // always m.Term == r.Term
		r.handleSnapshot(m)
	case pb.MessageType_MsgRequestVoteResponse:
		gr := r.poll(m.From, m.MsgType, !m.Reject)
		r.logger.Infof("%x [quorum:%d] has received %d %s votes and %d vote rejections", r.id, r.quorum(), gr, m.MsgType, len(r.votes)-gr)
		switch r.quorum() {
		case gr:
			r.becomeLeader()
			r.bcastAppend()
		case len(r.votes) - gr:
			// m.Term > r.Term; reuse r.Term
			r.becomeFollower(r.Term, None)
		}
	case pb.MessageType_MsgTimeoutNow:
		r.logger.Debugf("%x [term %d state %v] ignored MessageType_MsgTimeoutNow from %x", r.id, r.Term, r.State, m.From)
	}
	return nil
}

func stepFollower(r *Raft, m pb.Message) error {
	switch m.MsgType {
	case pb.MessageType_MsgPropose:
		if r.Lead == None {
			r.logger.Infof("%x no leader at term %d; dropping proposal", r.id, r.Term)
			return ErrProposalDropped
		} else if r.disableProposalForwarding {
			r.logger.Infof("%x not forwarding to leader %x at term %d; dropping proposal", r.id, r.Lead, r.Term)
			return ErrProposalDropped
		}
		m.To = r.Lead
		r.send(m)
	case pb.MessageType_MsgAppend:
		r.electionElapsed = 0
		r.Lead = m.From
		r.handleAppendEntries(m)
	case pb.MessageType_MsgHeartbeat:
		r.electionElapsed = 0
		r.Lead = m.From
		r.handleHeartbeat(m)
	case pb.MessageType_MsgSnapshot:
		r.electionElapsed = 0
		r.Lead = m.From
		r.handleSnapshot(m)
	case pb.MessageType_MsgTransferLeader:
		if r.Lead == None {
			r.logger.Infof("%x no leader at term %d; dropping leader transfer msg", r.id, r.Term)
			return nil
		}
		m.To = r.Lead
		r.send(m)
	case pb.MessageType_MsgTimeoutNow:
		if r.promotable() {
			r.logger.Infof("%x [term %d] received MessageType_MsgTimeoutNow from %x and starts an election to get leadership.", r.id, r.Term, m.From)
			r.campaign(campaignTransfer)
		} else {
			r.logger.Infof("%x received MessageType_MsgTimeoutNow from %x but is not promotable", r.id, m.From)
		}
	}
	return nil
}

func (r *Raft) handleAppendEntries(m pb.Message) {
	if m.Index < r.RaftLog.committed {
		r.send(pb.Message{To: m.From, MsgType: pb.MessageType_MsgAppendResponse, Index: r.RaftLog.committed})
		return
	}

	ents := make([]pb.Entry, 0, len(m.Entries))
	for _, ent := range m.Entries {
		ents = append(ents, *ent)
	}
	if mlastIndex, ok := r.RaftLog.maybeAppend(m.Index, m.LogTerm, m.Commit, ents...); ok {
		r.send(pb.Message{To: m.From, MsgType: pb.MessageType_MsgAppendResponse, Index: mlastIndex})
	} else {
		r.logger.Debugf("%x [logterm: %d, index: %d] rejected MessageType_MsgAppend [logterm: %d, index: %d] from %x",
			r.id, r.RaftLog.zeroTermOnErrCompacted(r.RaftLog.Term(m.Index)), m.Index, m.LogTerm, m.Index, m.From)
		r.send(pb.Message{To: m.From, MsgType: pb.MessageType_MsgAppendResponse, Index: m.Index, Reject: true, RejectHint: r.RaftLog.LastIndex()})
	}
}

func (r *Raft) handleHeartbeat(m pb.Message) {
	r.RaftLog.commitTo(m.Commit)
	r.send(pb.Message{To: m.From, MsgType: pb.MessageType_MsgHeartbeatResponse, Context: m.Context})
}

func (r *Raft) handleSnapshot(m pb.Message) {
	sindex, sterm := m.Snapshot.Metadata.Index, m.Snapshot.Metadata.Term
	if r.restore(*m.Snapshot) {
		r.logger.Infof("%x [commit: %d] restored snapshot [index: %d, term: %d]",
			r.id, r.RaftLog.committed, sindex, sterm)
		r.send(pb.Message{To: m.From, MsgType: pb.MessageType_MsgAppendResponse, Index: r.RaftLog.LastIndex()})
	} else {
		r.logger.Infof("%x [commit: %d] ignored snapshot [index: %d, term: %d]",
			r.id, r.RaftLog.committed, sindex, sterm)
		r.send(pb.Message{To: m.From, MsgType: pb.MessageType_MsgAppendResponse, Index: r.RaftLog.committed})
	}
}

// restore recovers the state machine from a snapshot. It restores the log and the
// configuration of state machine.
func (r *Raft) restore(s pb.Snapshot) bool {
	if s.Metadata.Index <= r.RaftLog.committed {
		return false
	}
	if r.RaftLog.matchTerm(s.Metadata.Index, s.Metadata.Term) {
		r.logger.Infof("%x [commit: %d, lastindex: %d, lastterm: %d] fast-forwarded commit to snapshot [index: %d, term: %d]",
			r.id, r.RaftLog.committed, r.RaftLog.LastIndex(), r.RaftLog.lastTerm(), s.Metadata.Index, s.Metadata.Term)
		r.RaftLog.commitTo(s.Metadata.Index)
		return false
	}

	r.logger.Infof("%x [commit: %d, lastindex: %d, lastterm: %d] starts to restore snapshot [index: %d, term: %d]",
		r.id, r.RaftLog.committed, r.RaftLog.LastIndex(), r.RaftLog.lastTerm(), s.Metadata.Index, s.Metadata.Term)

	r.RaftLog.restore(s)
	r.Prs = make(map[uint64]*Progress)
	r.restoreNode(s.Metadata.ConfState.Nodes)
	return true
}

func (r *Raft) restoreNode(nodes []uint64) {
	for _, n := range nodes {
		match, next := uint64(0), r.RaftLog.LastIndex()+1
		if n == r.id {
			match = next - 1
		}
		r.setProgress(n, match, next)
		r.logger.Infof("%x restored progress of %x [%s]", r.id, n, r.getProgress(n))
	}
}

func (r *Raft) hasPendingConf() bool {
	return r.PendingConfIndex > r.RaftLog.applied || r.pendingMembershipChange != nil
}

func (r *Raft) ShouldBcastCommit() bool {
	return !r.skipBcastCommit || r.hasPendingConf()
}

// promotable indicates whether state machine can be promoted to Leader,
// which is true when its own id is in progress list.
func (r *Raft) promotable() bool {
	_, ok := r.Prs[r.id]
	return ok
}

func (r *Raft) addNode(id uint64) {
	if r.getProgress(id) == nil {
		r.setProgress(id, 0, r.RaftLog.LastIndex()+1)
	} else {
		return
	}
}

func (r *Raft) removeNode(id uint64) {
	r.delProgress(id)

	// do not try to commit or abort transferring if there is no nodes in the cluster.
	if len(r.Prs) == 0 {
		return
	}

	// The quorum size is now smaller, so see if any pending entries can
	// be committed.
	if r.maybeCommit() {
		r.bcastAppend()
	}
	// If the removed node is the leadTransferee, then abort the leadership transferring.
	if r.State == StateLeader && r.leadTransferee == id {
		r.abortLeaderTransfer()
	}
}

func (r *Raft) setProgress(id, match, next uint64) {
	r.Prs[id] = &Progress{Next: next, Match: match, ins: newInflights(r.maxInflight)}
	return
}

func (r *Raft) delProgress(id uint64) {
	delete(r.Prs, id)
}

func (r *Raft) loadState(state pb.HardState) {
	if state.Commit < r.RaftLog.committed || state.Commit > r.RaftLog.LastIndex() {
		r.logger.Panicf("%x state.commit %d is out of range [%d, %d]", r.id, state.Commit, r.RaftLog.committed, r.RaftLog.LastIndex())
	}
	r.RaftLog.committed = state.Commit
	r.Term = state.Term
	r.Vote = state.Vote
}

// pastElectionTimeout returns true iff r.electionElapsed is greater
// than or equal to the randomized election timeout in
// [electiontimeout, 2 * electiontimeout - 1].
func (r *Raft) pastElectionTimeout() bool {
	return r.electionElapsed >= r.randomizedElectionTimeout
}

func (r *Raft) resetRandomizedElectionTimeout() {
	r.randomizedElectionTimeout = r.electionTimeout + globalRand.Intn(r.electionTimeout)
}

func (r *Raft) sendTimeoutNow(to uint64) {
	r.send(pb.Message{To: to, MsgType: pb.MessageType_MsgTimeoutNow})
}

func (r *Raft) abortLeaderTransfer() {
	r.leadTransferee = None
}

// increaseUncommittedSize computes the size of the proposed entries and
// determines whether they would push leader over its maxUncommittedSize limit.
// If the new entries would exceed the limit, the method returns false. If not,
// the increase in uncommitted entry size is recorded and the method returns
// true.
func (r *Raft) increaseUncommittedSize(ents []pb.Entry) bool {
	var s uint64
	for _, e := range ents {
		s += uint64(PayloadSize(&e))
	}

	if r.uncommittedSize > 0 && r.uncommittedSize+s > r.maxUncommittedSize {
		// If the uncommitted tail of the Raft log is empty, allow any size
		// proposal. Otherwise, limit the size of the uncommitted tail of the
		// log and drop any proposal that would push the size over the limit.
		return false
	}
	r.uncommittedSize += s
	return true
}

// reduceUncommittedSize accounts for the newly committed entries by decreasing
// the uncommitted entry size limit.
func (r *Raft) reduceUncommittedSize(ents []pb.Entry) {
	if r.uncommittedSize == 0 {
		// Fast-path for followers, who do not track or enforce the limit.
		return
	}

	var s uint64
	for _, e := range ents {
		s += uint64(PayloadSize(&e))
	}
	if s > r.uncommittedSize {
		// uncommittedSize may underestimate the size of the uncommitted Raft
		// log tail but will never overestimate it. Saturate at 0 instead of
		// allowing overflow.
		r.uncommittedSize = 0
	} else {
		r.uncommittedSize -= s
	}
}

func numOfPendingConf(ents []pb.Entry) int {
	n := 0
	for i := range ents {
		if ents[i].EntryType == pb.EntryType_EntryConfChange {
			n++
		}
	}
	return n
}<|MERGE_RESOLUTION|>--- conflicted
+++ resolved
@@ -39,17 +39,6 @@
 	numStates
 )
 
-<<<<<<< HEAD
-=======
-type ReadOnlyOption int
-
-const (
-	// ReadOnlySafe guarantees the linearizability of the read only request by
-	// communicating with the quorum. It is the default and suggested option.
-	ReadOnlySafe ReadOnlyOption = iota
-)
-
->>>>>>> 9dfbca0a
 // Possible values for CampaignType
 const (
 	// campaignElection represents a normal (time-based) election
@@ -156,15 +145,6 @@
 
 	skipBcastCommit bool
 
-<<<<<<< HEAD
-=======
-	// ReadOnlyOption specifies how the read only request is processed.
-	//
-	// ReadOnlySafe guarantees the linearizability of the read only request by
-	// communicating with the quorum. It is the default and suggested option.
-	ReadOnlyOption ReadOnlyOption
-
->>>>>>> 9dfbca0a
 	// Logger is the logger used for raft log. For multinode which can host
 	// multiple raft group, each raft group can have its own logger
 	Logger Logger
@@ -844,29 +824,6 @@
 		}
 		r.bcastAppend()
 		return nil
-<<<<<<< HEAD
-=======
-	case pb.MessageType_MsgReadIndex:
-		if r.quorum() > 1 {
-			if r.RaftLog.zeroTermOnErrCompacted(r.RaftLog.Term(r.RaftLog.committed)) != r.Term {
-				// Reject read only request when this leader has not committed any log entry at its term.
-				return nil
-			}
-
-			// thinking: use an interally defined context instead of the user given context.
-			// We can express this in terms of the term and index instead of a user-supplied value.
-			// This would allow multiple reads to piggyback on the same message.
-			switch r.readOnly.option {
-			case ReadOnlySafe:
-				r.readOnly.addRequest(r.RaftLog.committed, m)
-				r.bcastHeartbeatWithCtx(m.Entries[0].Data)
-			}
-		} else {
-			r.readStates = append(r.readStates, ReadState{Index: r.RaftLog.committed, RequestCtx: m.Entries[0].Data})
-		}
-
-		return nil
->>>>>>> 9dfbca0a
 	}
 
 	// All other message types require a progress for m.From (pr).
