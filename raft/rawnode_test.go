--- conflicted
+++ resolved
@@ -66,51 +66,13 @@
 	}
 
 	rawNode.Campaign()
-<<<<<<< HEAD
 	rd = rawNode.Ready()
 	if rd.SoftState.Lead != rawNode.Raft.id {
 		t.Fatalf("expected become leader")
-=======
-	proposed := false
-	var (
-		lastIndex uint64
-		ccdata    []byte
-	)
-	for {
-		rd = rawNode.Ready()
-		s.Append(rd.Entries)
-		// Once we are the leader, propose a command and a ConfChange.
-		if !proposed && rd.SoftState.Lead == rawNode.Raft.id {
-			rawNode.Propose([]byte("somedata"))
-
-			cc := pb.ConfChange{ChangeType: pb.ConfChangeType_AddNode, NodeId: 1}
-			ccdata, err = cc.Marshal()
-			if err != nil {
-				t.Fatal(err)
-			}
-			rawNode.ProposeConfChange([]byte(""), cc)
-
-			proposed = true
-		}
-		rawNode.Advance(rd)
-		if idx := appliedCursor(&rd); idx > 0 {
-			rawNode.AdvanceApply(idx)
-		}
-
-		// Exit when we have four entries: one ConfChange, one no-op for the election,
-		// our proposed command and proposed ConfChange.
-		lastIndex, err = s.LastIndex()
-		if err != nil {
-			t.Fatal(err)
-		}
-		if lastIndex >= 4 {
-			break
-		}
->>>>>>> 392e504a
 	}
 
 	// propose a command and a ConfChange.
-	rawNode.Propose([]byte(""), []byte("somedata"))
+	rawNode.Propose([]byte("somedata"))
 	cc := pb.ConfChange{ChangeType: pb.ConfChangeType_AddNode, NodeId: 1}
 	ccdata, err := cc.Marshal()
 	if err != nil {
@@ -225,33 +187,7 @@
 
 // TestRawNodeStart ensures that a node can be started correctly, and can accept and commit
 // proposals.
-<<<<<<< HEAD
 func TestRawNodeStart2C(t *testing.T) {
-=======
-func TestRawNodeStart(t *testing.T) {
-	cc := pb.ConfChange{ChangeType: pb.ConfChangeType_AddNode, NodeId: 1}
-	ccdata, err := cc.Marshal()
-	if err != nil {
-		t.Fatalf("unexpected marshal error: %v", err)
-	}
-	wants := []Ready{
-		{
-			HardState: pb.HardState{Term: 1, Commit: 1, Vote: 0},
-			Entries: []pb.Entry{
-				{EntryType: pb.EntryType_EntryConfChange, Term: 1, Index: 1, Data: ccdata},
-			},
-			CommittedEntries: []pb.Entry{
-				{EntryType: pb.EntryType_EntryConfChange, Term: 1, Index: 1, Data: ccdata},
-			},
-		},
-		{
-			HardState:        pb.HardState{Term: 2, Commit: 3, Vote: 1},
-			Entries:          []pb.Entry{{Term: 2, Index: 3, Data: []byte("foo")}},
-			CommittedEntries: []pb.Entry{{Term: 2, Index: 3, Data: []byte("foo")}},
-		},
-	}
-
->>>>>>> 392e504a
 	storage := NewMemoryStorage()
 	rawNode, err := NewRawNode(newTestConfig(1, []uint64{1}, 10, 1, storage))
 	if err != nil {
@@ -265,7 +201,7 @@
 		rawNode.AdvanceApply(idx)
 	}
 
-	rawNode.Propose([]byte(""), []byte("foo"))
+	rawNode.Propose([]byte("foo"))
 	rd = rawNode.Ready()
 	if el := len(rd.Entries); el != len(rd.CommittedEntries) || el != 1 {
 		t.Errorf("got len(Entries): %+v, len(CommittedEntries): %+v, want %+v", el, len(rd.CommittedEntries), 1)
@@ -279,20 +215,6 @@
 		rawNode.AdvanceApply(idx)
 	}
 
-<<<<<<< HEAD
-=======
-	rawNode.Propose([]byte("foo"))
-	if rd = rawNode.Ready(); !reflect.DeepEqual(rd, wants[1]) {
-		t.Errorf("#%d: g = %+v,\n             w   %+v", 2, rd, wants[1])
-	} else {
-		storage.Append(rd.Entries)
-		rawNode.Advance(rd)
-		if idx := appliedCursor(&rd); idx > 0 {
-			rawNode.AdvanceApply(idx)
-		}
-	}
-
->>>>>>> 392e504a
 	if rawNode.HasReady() {
 		t.Errorf("unexpected Ready: %+v", rawNode.Ready())
 	}
