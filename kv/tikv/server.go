--- conflicted
+++ resolved
@@ -115,40 +115,6 @@
 }
 
 func (svr *Server) KvBatchGet(ctx context.Context, req *kvrpcpb.BatchGetRequest) (*kvrpcpb.BatchGetResponse, error) {
-<<<<<<< HEAD
-	// reqCtx, err := newRequestCtx(svr, req.Context, "KvBatchGet")
-	// if err != nil {
-	// 	return &kvrpcpb.BatchGetResponse{Pairs: []*kvrpcpb.KvPair{{Error: convertToKeyError(err)}}}, nil
-	// }
-	// defer reqCtx.finish()
-	// if reqCtx.regErr != nil {
-	// 	return &kvrpcpb.BatchGetResponse{RegionError: reqCtx.regErr}, nil
-	// }
-	// err = svr.mvccStore.CheckKeysLock(req.GetVersion(), req.Keys...)
-	// if err != nil {
-	// return &kvrpcpb.BatchGetResponse{Pairs: []*kvrpcpb.KvPair{{Error: convertToKeyError(err)}}}, nil
-	// }
-	// pairs := make([]*kvrpcpb.KvPair, 0, len(req.Keys))
-	// var buf []byte
-	// batchGetFunc := func(key, value []byte, err error) {
-	// 	if len(value) != 0 {
-	// 		if rowcodec.IsRowKey(key) && err == nil {
-	// 			buf, err = rowcodec.RowToOldRow(value, buf)
-	// 			value = buf
-	// 		}
-	// 		pairs = append(pairs, &kvrpcpb.KvPair{
-	// 			Key:   safeCopy(key),
-	// 			Value: safeCopy(value),
-	// 			Error: convertToKeyError(err),
-	// 		})
-	// 	}
-	// }
-	// reqCtx.getDBReader().BatchGet(req.Keys, req.GetVersion(), batchGetFunc)
-	// return &kvrpcpb.BatchGetResponse{
-	// 	Pairs: pairs,
-	// }, nil
-=======
->>>>>>> 2d0e3925
 	return nil, nil
 }
 
@@ -161,36 +127,6 @@
 }
 
 func (svr *Server) KvResolveLock(ctx context.Context, req *kvrpcpb.ResolveLockRequest) (*kvrpcpb.ResolveLockResponse, error) {
-<<<<<<< HEAD
-	// reqCtx, err := newRequestCtx(svr, req.Context, "KvResolveLock")
-	// if err != nil {
-	// return &kvrpcpb.ResolveLockResponse{Error: convertToKeyError(err)}, nil
-	// }
-	// defer reqCtx.finish()
-	// if reqCtx.regErr != nil {
-	// 	return &kvrpcpb.ResolveLockResponse{RegionError: reqCtx.regErr}, nil
-	// }
-	// if !isMvccRegion(reqCtx.regCtx) {
-	// 	return &kvrpcpb.ResolveLockResponse{}, nil
-	// }
-	// resp := &kvrpcpb.ResolveLockResponse{}
-	// if len(req.TxnInfos) > 0 {
-	// 	for _, txnInfo := range req.TxnInfos {
-	// 		log.Debugf("kv resolve lock region:%d txn:%v", reqCtx.regCtx.meta.Id, txnInfo.Txn)
-	// 		err := svr.mvccStore.ResolveLock(reqCtx, txnInfo.Txn, txnInfo.Status)
-	// 		if err != nil {
-	// 			resp.Error, resp.RegionError = convertToPBError(err)
-	// 			break
-	// 		}
-	// 	}
-	// } else {
-	// 	log.Debugf("kv resolve lock region:%d txn:%v", reqCtx.regCtx.meta.Id, req.StartVersion)
-	// 	err := svr.mvccStore.ResolveLock(reqCtx, req.StartVersion, req.CommitVersion)
-	// 	resp.Error, resp.RegionError = convertToPBError(err)
-	// }
-	// return resp, nil
-=======
->>>>>>> 2d0e3925
 	return nil, nil
 }
 
