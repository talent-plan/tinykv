package raftstore

import (
	"fmt"
	"math"
	"time"

	"github.com/coocood/badger"
	"github.com/ngaut/log"
	"github.com/pingcap-incubator/tinykv/kv/engine_util"
	"github.com/pingcap-incubator/tinykv/kv/tikv/config"
	"github.com/pingcap-incubator/tinykv/kv/tikv/raftstore/message"
	"github.com/pingcap-incubator/tinykv/kv/tikv/worker"
	"github.com/pingcap-incubator/tinykv/proto/pkg/eraftpb"
	"github.com/pingcap-incubator/tinykv/proto/pkg/metapb"
	"github.com/pingcap-incubator/tinykv/proto/pkg/pdpb"
	"github.com/pingcap-incubator/tinykv/proto/pkg/raft_cmdpb"
	rspb "github.com/pingcap-incubator/tinykv/proto/pkg/raft_serverpb"
	"github.com/pingcap-incubator/tinykv/raft"
)

type ReadyICPair struct {
	Ready raft.Ready
	IC    *InvokeContext
}

type ReqCbPair struct {
	Req *raft_cmdpb.RaftCmdRequest
	Cb  *message.Callback
}

func NotifyStaleReq(term uint64, cb *message.Callback) {
	cb.Done(ErrRespStaleCommand(term))
}

func NotifyReqRegionRemoved(regionId uint64, cb *message.Callback) {
	regionNotFound := &ErrRegionNotFound{RegionId: regionId}
	resp := ErrResp(regionNotFound)
	cb.Done(resp)
}

const (
	ProposalContext_SyncLog ProposalContext = 1
	ProposalContext_Split   ProposalContext = 1 << 1
)

type ProposalContext byte

func (c ProposalContext) ToBytes() []byte {
	return []byte{byte(c)}
}

func NewProposalContextFromBytes(ctx []byte) *ProposalContext {
	var res ProposalContext
	l := len(ctx)
	if l == 0 {
		return nil
	} else if l == 1 {
		res = ProposalContext(ctx[0])
	} else {
		panic(fmt.Sprintf("Invalid ProposalContext %v", ctx))
	}
	return &res
}

func (c *ProposalContext) contains(flag ProposalContext) bool {
	return byte(*c)&byte(flag) != 0
}

func (c *ProposalContext) insert(flag ProposalContext) {
	*c |= flag
}

type PeerStat struct {
	WrittenBytes uint64
	WrittenKeys  uint64
}

type DestroyPeerJob struct {
	Initialized bool
	AsyncRemove bool
	RegionId    uint64
	Peer        *metapb.Peer
}

type Peer struct {
	Meta           *metapb.Peer
	regionId       uint64
	RaftGroup      *raft.RawNode
	peerStorage    *PeerStorage
	applyProposals []*proposal

	peerCache map[uint64]*metapb.Peer

	// Record the last instant of each peer's heartbeat response.
	PeerHeartbeats map[uint64]time.Time

	/// Record the instants of peers being added into the configuration.
	/// Remove them after they are not pending any more.
	PeersStartPendingTime map[uint64]time.Time

	/// an inaccurate difference in region size since last reset.
	SizeDiffHint uint64
	/// approximate size of the region.
	ApproximateSize *uint64

	Tag string

	// Index of last scheduled committed raft log.
	LastApplyingIdx  uint64
	LastCompactedIdx uint64
	// The index of the latest committed split command.
	lastCommittedSplitIdx uint64
	// Approximate size of logs that is applied but not compacted yet.
	RaftLogSizeHint uint64

	PendingRemove bool

	// If a snapshot is being applied asynchronously, messages should not be sent.
	pendingMessages []eraftpb.Message
}

func NewPeer(storeId uint64, cfg *config.Config, engines *engine_util.Engines, region *metapb.Region, regionSched chan<- worker.Task,
	peer *metapb.Peer) (*Peer, error) {
	if peer.GetId() == InvalidID {
		return nil, fmt.Errorf("invalid peer id")
	}
	tag := fmt.Sprintf("[region %v] %v", region.GetId(), peer.GetId())

	ps, err := NewPeerStorage(engines, region, regionSched, peer.GetId(), tag)
	if err != nil {
		return nil, err
	}

	appliedIndex := ps.AppliedIndex()

	raftCfg := &raft.Config{
<<<<<<< HEAD
		ID:            peer.GetId(),
		ElectionTick:  cfg.RaftElectionTimeoutTicks,
		HeartbeatTick: cfg.RaftHeartbeatTicks,
		MaxSizePerMsg: cfg.RaftMaxSizePerMsg,
		Applied:       appliedIndex,
		CheckQuorum:   true,
		Storage:       ps,
=======
		ID:              peer.GetId(),
		ElectionTick:    cfg.RaftElectionTimeoutTicks,
		HeartbeatTick:   cfg.RaftHeartbeatTicks,
		MaxSizePerMsg:   cfg.RaftMaxSizePerMsg,
		MaxInflightMsgs: cfg.RaftMaxInflightMsgs,
		Applied:         appliedIndex,
		Storage:         ps,
>>>>>>> 1cfa2bb4
	}

	raftGroup, err := raft.NewRawNode(raftCfg, nil)
	if err != nil {
		return nil, err
	}
	p := &Peer{
		Meta:                  peer,
		regionId:              region.GetId(),
		RaftGroup:             raftGroup,
		peerStorage:           ps,
		peerCache:             make(map[uint64]*metapb.Peer),
		PeerHeartbeats:        make(map[uint64]time.Time),
		PeersStartPendingTime: make(map[uint64]time.Time),
		Tag:                   tag,
		LastApplyingIdx:       appliedIndex,
	}

	// If this region has only one peer and I am the one, campaign directly.
	if len(region.GetPeers()) == 1 && region.GetPeers()[0].GetStoreId() == storeId {
		err = p.RaftGroup.Campaign()
		if err != nil {
			return nil, err
		}
	}

	return p, nil
}

func (p *Peer) insertPeerCache(peer *metapb.Peer) {
	p.peerCache[peer.GetId()] = peer
}

func (p *Peer) removePeerCache(peerID uint64) {
	delete(p.peerCache, peerID)
}

func (p *Peer) getPeerFromCache(peerID uint64) *metapb.Peer {
	if peer, ok := p.peerCache[peerID]; ok {
		return peer
	}
	for _, peer := range p.peerStorage.Region().GetPeers() {
		if peer.GetId() == peerID {
			p.insertPeerCache(peer)
			return peer
		}
	}
	return nil
}

/// Register self to applyMsgs so that the peer is then usable.
/// Also trigger `RegionChangeEvent::Create` here.
func (p *Peer) Activate(applyMsgs *applyMsgs) {
	applyMsgs.appendMsg(p.regionId, message.NewMsg(message.MsgTypeApplyRegistration, newRegistration(p)))
}

func (p *Peer) nextProposalIndex() uint64 {
	return p.RaftGroup.Raft.RaftLog.LastIndex() + 1
}

/// Tries to destroy itself. Returns a job (if needed) to do more cleaning tasks.
func (p *Peer) MaybeDestroy() *DestroyPeerJob {
	if p.PendingRemove {
		log.Infof("%v is being destroyed, skip", p.Tag)
		return nil
	}
	initialized := p.peerStorage.isInitialized()
	asyncRemove := false
	if p.IsApplyingSnapshot() {
		if !p.Store().CancelApplyingSnap() {
			log.Infof("%v stale peer %v is applying snapshot", p.Tag, p.Meta.Id)
			return nil
		}
		// There is no tasks in apply/local read worker.
		asyncRemove = false
	} else {
		asyncRemove = initialized
	}
	p.PendingRemove = true

	return &DestroyPeerJob{
		AsyncRemove: asyncRemove,
		Initialized: initialized,
		RegionId:    p.regionId,
		Peer:        p.Meta,
	}
}

/// Does the real destroy worker.Task which includes:
/// 1. Set the region to tombstone;
/// 2. Clear data;
/// 3. Notify all pending requests.
func (p *Peer) Destroy(engine *engine_util.Engines, keepData bool) error {
	start := time.Now()
	region := p.Region()
	log.Infof("%v begin to destroy", p.Tag)

	// Set Tombstone state explicitly
	kvWB := new(engine_util.WriteBatch)
	raftWB := new(engine_util.WriteBatch)
	if err := p.Store().clearMeta(kvWB, raftWB); err != nil {
		return err
	}
	WritePeerState(kvWB, region, rspb.PeerState_Tombstone)
	// write kv rocksdb first in case of restart happen between two write
	// Todo: sync = ctx.cfg.sync_log
	if err := kvWB.WriteToDB(engine.Kv); err != nil {
		return err
	}
	if err := raftWB.WriteToDB(engine.Raft); err != nil {
		return err
	}

	if p.Store().isInitialized() && !keepData {
		// If we meet panic when deleting data and raft log, the dirty data
		// will be cleared by a newer snapshot applying or restart.
		if err := p.Store().ClearData(); err != nil {
			log.Errorf("%v failed to schedule clear data worker.Task %v", p.Tag, err)
		}
	}

	for _, proposal := range p.applyProposals {
		NotifyReqRegionRemoved(region.Id, proposal.cb)
	}
	p.applyProposals = nil

	log.Infof("%v destroy itself, takes %v", p.Tag, time.Now().Sub(start))
	return nil
}

func (p *Peer) isInitialized() bool {
	return p.peerStorage.isInitialized()
}

func (p *Peer) Region() *metapb.Region {
	return p.peerStorage.Region()
}

/// Set the region of a peer.
///
/// This will update the region of the peer, caller must ensure the region
/// has been preserved in a durable device.
func (p *Peer) SetRegion(region *metapb.Region) {
	p.Store().SetRegion(region)
}

func (p *Peer) PeerId() uint64 {
	return p.Meta.GetId()
}

func (p *Peer) GetRaftStatus() *raft.Status {
	return p.RaftGroup.Status()
}

func (p *Peer) LeaderId() uint64 {
	return p.RaftGroup.Raft.Lead
}

func (p *Peer) IsLeader() bool {
	return p.RaftGroup.Raft.State == raft.StateLeader
}

func (p *Peer) GetRole() raft.StateType {
	return p.RaftGroup.Raft.State
}

func (p *Peer) Store() *PeerStorage {
	return p.peerStorage
}

func (p *Peer) IsApplyingSnapshot() bool {
	return p.Store().IsApplyingSnapshot()
}

/// Returns `true` if the raft group has replicated a snapshot but not committed it yet.
func (p *Peer) HasPendingSnapshot() bool {
	return p.RaftGroup.GetSnap() != nil
}

func (p *Peer) Send(trans Transport, msgs []eraftpb.Message) error {
	for _, msg := range msgs {
		err := p.sendRaftMessage(msg, trans)
		if err != nil {
			return err
		}
	}
	return nil
}

/// Steps the raft message.
func (p *Peer) Step(m *eraftpb.Message) error {
	if p.IsLeader() && m.GetFrom() != InvalidID {
		p.PeerHeartbeats[m.GetFrom()] = time.Now()
	}
	return p.RaftGroup.Step(*m)
}

/// Checks and updates `peer_heartbeats` for the peer.
func (p *Peer) CheckPeers() {
	if !p.IsLeader() {
		if len(p.PeerHeartbeats) > 0 {
			p.PeerHeartbeats = make(map[uint64]time.Time)
		}
		return
	}
	if len(p.PeerHeartbeats) == len(p.Region().GetPeers()) {
		return
	}

	// Insert heartbeats in case that some peers never response heartbeats.
	region := p.Region()
	for _, peer := range region.GetPeers() {
		if _, ok := p.PeerHeartbeats[peer.GetId()]; !ok {
			p.PeerHeartbeats[peer.GetId()] = time.Now()
		}
	}
}

/// Collects all down peers.
func (p *Peer) CollectDownPeers(maxDuration time.Duration) []*pdpb.PeerStats {
	downPeers := make([]*pdpb.PeerStats, 0)
	for _, peer := range p.Region().GetPeers() {
		if peer.GetId() == p.Meta.GetId() {
			continue
		}
		if hb, ok := p.PeerHeartbeats[peer.GetId()]; ok {
			elapsed := time.Since(hb)
			if elapsed > maxDuration {
				stats := &pdpb.PeerStats{
					Peer:        peer,
					DownSeconds: uint64(elapsed.Seconds()),
				}
				downPeers = append(downPeers, stats)
			}
		}
	}
	return downPeers
}

/// Collects all pending peers and update `peers_start_pending_time`.
func (p *Peer) CollectPendingPeers() []*metapb.Peer {
	pendingPeers := make([]*metapb.Peer, 0, len(p.Region().GetPeers()))
	status := p.RaftGroup.Status()
	truncatedIdx := p.Store().truncatedIndex()

	for id, progress := range status.Progress {
		if id == p.Meta.GetId() {
			continue
		}
		if progress.Match < truncatedIdx {
			if peer := p.getPeerFromCache(id); peer != nil {
				pendingPeers = append(pendingPeers, peer)
				if _, ok := p.PeersStartPendingTime[id]; !ok {
					now := time.Now()
					p.PeersStartPendingTime[id] = now
					log.Debugf("%v peer %v start pending at %v", p.Tag, id, now)
				}
			}
		}
	}
	return pendingPeers
}

func (p *Peer) clearPeersStartPendingTime() {
	for id := range p.PeersStartPendingTime {
		delete(p.PeersStartPendingTime, id)
	}
}

/// Returns `true` if any new peer catches up with the leader in replicating logs.
/// And updates `PeersStartPendingTime` if needed.
func (p *Peer) AnyNewPeerCatchUp(peerId uint64) bool {
	if len(p.PeersStartPendingTime) == 0 {
		return false
	}
	if !p.IsLeader() {
		p.clearPeersStartPendingTime()
		return false
	}
	if startPendingTime, ok := p.PeersStartPendingTime[peerId]; ok {
		truncatedIdx := p.Store().truncatedIndex()
		progress, ok := p.RaftGroup.Raft.Prs[peerId]
		if ok {
			if progress.Match >= truncatedIdx {
				delete(p.PeersStartPendingTime, peerId)
				elapsed := time.Since(startPendingTime)
				log.Debugf("%v peer %v has caught up logs, elapsed: %v", p.Tag, peerId, elapsed)
				return true
			}
		}
	}
	return false
}

func (p *Peer) ReadyToHandlePendingSnap() bool {
	// If apply worker is still working, written apply state may be overwritten
	// by apply worker. So we have to wait here.
	// Please note that committed_index can't be used here. When applying a snapshot,
	// a stale heartbeat can make the leader think follower has already applied
	// the snapshot, and send remaining log entries, which may increase committed_index.
	return p.LastApplyingIdx == p.Store().AppliedIndex()
}

func (p *Peer) isSplitting() bool {
	return p.lastCommittedSplitIdx > p.Store().AppliedIndex()
}

func (p *Peer) TakeApplyProposals() *regionProposal {
	if len(p.applyProposals) == 0 {
		return nil
	}
	props := p.applyProposals
	p.applyProposals = nil
	return newRegionProposal(p.PeerId(), p.regionId, props)
}

func (p *Peer) HandleRaftReadyAppend(trans Transport, applyMsgs *applyMsgs, kvWB, raftWB *engine_util.WriteBatch) *ReadyICPair {
	if p.PendingRemove {
		return nil
	}
	if p.Store().CheckApplyingSnap() {
		// If we continue to handle all the messages, it may cause too many messages because
		// leader will send all the remaining messages to this follower, which can lead
		// to full message queue under high load.
		log.Debugf("%v still applying snapshot, skip further handling", p.Tag)
		return nil
	}

	if len(p.pendingMessages) > 0 {
		messages := p.pendingMessages
		p.pendingMessages = nil
		if err := p.Send(trans, messages); err != nil {
			log.Warnf("%v clear snapshot pengding messages err: %v", p.Tag, err)
		}
	}

	if p.HasPendingSnapshot() && !p.ReadyToHandlePendingSnap() {
		log.Debugf("%v [apply_id: %v, last_applying_idx: %v] is not ready to apply snapshot.", p.Tag, p.Store().AppliedIndex(), p.LastApplyingIdx)
		return nil
	}

	if !p.RaftGroup.HasReadySince(&p.LastApplyingIdx) {
		return nil
	}

	log.Debugf("%v handle raft ready", p.Tag)

	ready := p.RaftGroup.ReadySince(p.LastApplyingIdx)
	// TODO: workaround for:
	//   in kvproto/eraftpb, we use *SnapshotMetadata
	//   but in etcd, they use SnapshotMetadata
	if ready.Snapshot.GetMetadata() == nil {
		ready.Snapshot.Metadata = &eraftpb.SnapshotMetadata{}
	}

	// The leader can write to disk and replicate to the followers concurrently
	// For more details, check raft thesis 10.2.1.
	if p.IsLeader() {
		if err := p.Send(trans, ready.Messages); err != nil {
			log.Warnf("%v leader send message err: %v", p.Tag, err)
		}
		ready.Messages = ready.Messages[:0]
	}

	invokeCtx, err := p.Store().SaveReadyState(kvWB, raftWB, &ready)
	if err != nil {
		panic(fmt.Sprintf("failed to handle raft ready, error: %v", err))
	}
	return &ReadyICPair{Ready: ready, IC: invokeCtx}
}

func (p *Peer) PostRaftReadyPersistent(trans Transport, applyMsgs *applyMsgs, ready *raft.Ready, invokeCtx *InvokeContext) *ApplySnapResult {
	if invokeCtx.hasSnapshot() {
		// When apply snapshot, there is no log applied and not compacted yet.
		p.RaftLogSizeHint = 0
	}

	applySnapResult := p.Store().PostReadyPersistent(invokeCtx)

	if !p.IsLeader() {
		if p.IsApplyingSnapshot() {
			p.pendingMessages = ready.Messages
			ready.Messages = nil
		} else {
			if err := p.Send(trans, ready.Messages); err != nil {
				log.Warnf("%v follower send messages err: %v", p.Tag, err)
			}
		}
	}

	if applySnapResult != nil {
		p.Activate(applyMsgs)
	}

	return applySnapResult
}

func (p *Peer) MaybeCampaign(parentIsLeader bool) bool {
	// The peer campaigned when it was created, no need to do it again.
	if len(p.Region().GetPeers()) <= 1 || !parentIsLeader {
		return false
	}

	// If last peer is the leader of the region before split, it's intuitional for
	// it to become the leader of new split region.
	p.RaftGroup.Campaign()
	return true
}

func (p *Peer) Term() uint64 {
	return p.RaftGroup.Raft.Term
}

func (p *Peer) Stop() {
	p.Store().CancelApplyingSnap()
}

func (p *Peer) HeartbeatPd(pdScheduler chan<- worker.Task) {
	pdScheduler <- worker.Task{
		Tp: worker.TaskTypePDHeartbeat,
		Data: &pdRegionHeartbeatTask{
			region:          p.Region(),
			peer:            p.Meta,
			downPeers:       p.CollectDownPeers(time.Minute * 5),
			pendingPeers:    p.CollectPendingPeers(),
			approximateSize: p.ApproximateSize,
		},
	}
}

func (p *Peer) sendRaftMessage(msg eraftpb.Message, trans Transport) error {
	sendMsg := new(rspb.RaftMessage)
	sendMsg.RegionId = p.regionId
	// set current epoch
	sendMsg.RegionEpoch = &metapb.RegionEpoch{
		ConfVer: p.Region().RegionEpoch.ConfVer,
		Version: p.Region().RegionEpoch.Version,
	}

	fromPeer := *p.Meta
	toPeer := p.getPeerFromCache(msg.To)
	if toPeer == nil {
		return fmt.Errorf("failed to lookup recipient peer %v in region %v", msg.To, p.regionId)
	}
	log.Debugf("%v, send raft msg %v from %v to %v", p.Tag, msg.MsgType, fromPeer.Id, toPeer.Id)

	sendMsg.FromPeer = &fromPeer
	sendMsg.ToPeer = toPeer

	// There could be two cases:
	// 1. Target peer already exists but has not established communication with leader yet
	// 2. Target peer is added newly due to member change or region split, but it's not
	//    created yet
	// For both cases the region start key and end key are attached in RequestVote and
	// Heartbeat message for the store of that peer to check whether to create a new peer
	// when receiving these messages, or just to wait for a pending region split to perform
	// later.
	if p.Store().isInitialized() && isInitialMsg(&msg) {
		sendMsg.StartKey = append([]byte{}, p.Region().StartKey...)
		sendMsg.EndKey = append([]byte{}, p.Region().EndKey...)
	}
	sendMsg.Message = &msg
	return trans.Send(sendMsg)
}

func (p *Peer) HandleRaftReadyApply(kv *badger.DB, applyMsgs *applyMsgs, ready *raft.Ready) {
	// Call `HandleRaftCommittedEntries` directly here may lead to inconsistency.
	// In some cases, there will be some pending committed entries when applying a
	// snapshot. If we call `HandleRaftCommittedEntries` directly, these updates
	// will be written to disk. Because we apply snapshot asynchronously, so these
	// updates will soon be removed. But the soft state of raft is still be updated
	// in memory. Hence when handle ready next time, these updates won't be included
	// in `ready.committed_entries` again, which will lead to inconsistency.
	if p.IsApplyingSnapshot() {
		// Snapshot's metadata has been applied.
		p.LastApplyingIdx = p.Store().truncatedIndex()
	} else {
		committedEntries := ready.CommittedEntries
		ready.CommittedEntries = nil
		// leader needs to update lease and last commited split index.
		splitToBeUpdated := p.IsLeader()
		for _, entry := range committedEntries {
			// raft meta is very small, can be ignored.
			p.RaftLogSizeHint += uint64(len(entry.Data))

			// We care about split commands that are committed in the current term.
			if entry.Term == p.Term() && (splitToBeUpdated) {
				//ctx := NewProposalContextFromBytes(entry.Context)
				proposalCtx := NewProposalContextFromBytes([]byte{0})
				if splitToBeUpdated && proposalCtx.contains(ProposalContext_Split) {
					// We dont need to suspect its lease because peers of new region that
					// in other store do not start election before theirs election timeout
					// which is longer than the max leader lease.
					// It's safe to read local within its current lease, however, it's not
					// safe to renew its lease.
					p.lastCommittedSplitIdx = entry.Index
					splitToBeUpdated = false
				}
			}
		}

		l := len(committedEntries)
		if l > 0 {
			p.LastApplyingIdx = committedEntries[l-1].Index
			apply := &apply{
				regionId: p.regionId,
				term:     p.Term(),
				entries:  committedEntries,
			}
			applyMsgs.appendMsg(p.regionId, newApplyMsg(apply))
		}
	}

	p.RaftGroup.Advance(*ready)
	if p.IsApplyingSnapshot() {
		// Because we only handle raft ready when not applying snapshot, so following
		// line won't be called twice for the same snapshot.
		p.RaftGroup.AdvanceApply(p.LastApplyingIdx)
	}
}

func (p *Peer) PostApply(kv *badger.DB, applyState applyState, appliedIndexTerm uint64, sizeDiffHint uint64) bool {
	hasReady := false
	if p.IsApplyingSnapshot() {
		panic("should not applying snapshot")
	}
	p.RaftGroup.AdvanceApply(applyState.appliedIndex)

	p.Store().applyState = applyState
	p.Store().appliedIndexTerm = appliedIndexTerm

	diff := p.SizeDiffHint + sizeDiffHint
	if diff > 0 {
		p.SizeDiffHint = diff
	} else {
		p.SizeDiffHint = 0
	}

	if p.HasPendingSnapshot() && p.ReadyToHandlePendingSnap() {
		hasReady = true
	}

	return hasReady
}

func (p *Peer) PostSplit() {
	// Reset size_diff_hint.
	p.SizeDiffHint = 0
}

// Propose a request.
//
// Return true means the request has been proposed successfully.
func (p *Peer) Propose(kv *badger.DB, cfg *config.Config, cb *message.Callback, req *raft_cmdpb.RaftCmdRequest, errResp *raft_cmdpb.RaftCmdResponse) bool {
	if p.PendingRemove {
		return false
	}

	isConfChange := false

	policy, err := p.inspect(req)
	if err != nil {
		BindRespError(errResp, err)
		cb.Done(errResp)
		return false
	}
	var idx uint64
	switch policy {
	case RequestPolicy_ProposeNormal:
		idx, err = p.ProposeNormal(cfg, req)
	case RequestPolicy_ProposeTransferLeader:
		return p.ProposeTransferLeader(cfg, req, cb)
	case RequestPolicy_ProposeConfChange:
		isConfChange = true
		idx, err = p.ProposeConfChange(cfg, req)
	}

	if err != nil {
		BindRespError(errResp, err)
		cb.Done(errResp)
		return false
	}

	p.PostPropose(idx, p.Term(), isConfChange, cb)
	return true
}

func (p *Peer) PostPropose(index, term uint64, isConfChange bool, cb *message.Callback) {
	proposal := &proposal{
		isConfChange: isConfChange,
		index:        index,
		term:         term,
		cb:           cb,
	}
	p.applyProposals = append(p.applyProposals, proposal)
}

/// Count the number of the healthy nodes.
/// A node is healthy when
/// 1. it's the leader of the Raft group, which has the latest logs
/// 2. it's a follower, and it does not lag behind the leader a lot.
///    If a snapshot is involved between it and the Raft leader, it's not healthy since
///    it cannot works as a node in the quorum to receive replicating logs from leader.
func (p *Peer) countHealthyNode(progress map[uint64]raft.Progress) int {
	healthy := 0
	for _, pr := range progress {
		if pr.Match >= p.Store().truncatedIndex() {
			healthy += 1
		}
	}
	return healthy
}

/// Validate the `ConfChange` request and check whether it's safe to
/// propose the specified conf change request.
/// It's safe iff at least the quorum of the Raft group is still healthy
/// right after that conf change is applied.
/// Define the total number of nodes in current Raft cluster to be `total`.
/// To ensure the above safety, if the cmd is
/// 1. A `AddNode` request
///    Then at least '(total + 1)/2 + 1' nodes need to be up to date for now.
/// 2. A `RemoveNode` request
///    Then at least '(total - 1)/2 + 1' other nodes (the node about to be removed is excluded)
///    need to be up to date for now. If 'allow_remove_leader' is false then
///    the peer to be removed should not be the leader.
func (p *Peer) checkConfChange(cfg *config.Config, cmd *raft_cmdpb.RaftCmdRequest) error {
	changePeer := GetChangePeerCmd(cmd)
	changeType := changePeer.GetChangeType()
	peer := changePeer.GetPeer()

	// Check the request itself is valid or not.
	if changeType == eraftpb.ConfChangeType_RemoveNode && !cfg.AllowRemoveLeader && peer.Id == p.PeerId() {
		log.Warnf("%s rejects remove leader request %v", p.Tag, changePeer)
		return fmt.Errorf("ignore remove leader")
	}

	status := p.RaftGroup.Status()
	total := len(status.Progress)
	if total == 1 {
		// It's always safe if there is only one node in the cluster.
		return nil
	}

	switch changeType {
	case eraftpb.ConfChangeType_AddNode:
		status.Progress[peer.Id] = raft.Progress{}
	case eraftpb.ConfChangeType_RemoveNode:
		if _, ok := status.Progress[peer.Id]; ok {
			delete(status.Progress, peer.Id)
		} else {
			// It's always safe to remove a not existing node.
			return nil
		}
	}

	healthy := p.countHealthyNode(status.Progress)
	quorumAfterChange := Quorum(len(status.Progress))
	if healthy >= quorumAfterChange {
		return nil
	}

	log.Infof("%v rejects unsafe conf chagne request %v, total %v, healthy %v, "+
		"quorum after change %v", p.Tag, changePeer, total, healthy, quorumAfterChange)

	return fmt.Errorf("unsafe to perform conf change %v, total %v, healthy %v, quorum after chagne %v",
		changePeer, total, healthy, quorumAfterChange)
}

func Quorum(total int) int {
	return total/2 + 1
}

func (p *Peer) transferLeader(peer *metapb.Peer) {
	log.Infof("%v transfer leader to %v", p.Tag, peer)

	p.RaftGroup.TransferLeader(peer.GetId())
}

func (p *Peer) readyToTransferLeader(cfg *config.Config, peer *metapb.Peer) bool {
	peerId := peer.GetId()
	status := p.RaftGroup.Status()

	if _, ok := status.Progress[peerId]; !ok {
		return false
	}

	// for _, pr := range status.Progress {
	// 	if pr.State == raft.ProgressStateSnapshot {
	// 		return false
	// 	}
	// }

	lastIndex, _ := p.Store().LastIndex()

	return lastIndex <= status.Progress[peerId].Match+cfg.LeaderTransferMaxLogLag
}

func (p *Peer) GetMinProgress() uint64 {
	var minMatch uint64 = math.MaxUint64
	hasProgress := false
	for _, pr := range p.RaftGroup.Status().Progress {
		hasProgress = true
		if pr.Match < minMatch {
			minMatch = pr.Match
		}
	}
	if !hasProgress {
		return 0
	}
	return minMatch
}

func (p *Peer) PrePropose(cfg *config.Config, req *raft_cmdpb.RaftCmdRequest) (*ProposalContext, error) {
	ctx := new(ProposalContext)

	if getSyncLogFromRequest(req) {
		ctx.insert(ProposalContext_SyncLog)
	}

	if req.AdminRequest == nil {
		return ctx, nil
	}

	switch req.AdminRequest.GetCmdType() {
	case raft_cmdpb.AdminCmdType_BatchSplit:
		ctx.insert(ProposalContext_Split)
	default:
	}

	return ctx, nil
}

func (p *Peer) ProposeNormal(cfg *config.Config, req *raft_cmdpb.RaftCmdRequest) (uint64, error) {
	// TODO: validate request for unexpected changes.
	ctx, err := p.PrePropose(cfg, req)
	if err != nil {
		log.Warnf("%v skip proposal: %v", p.Tag, err)
		return 0, err
	}
	data, err := req.Marshal()
	if err != nil {
		return 0, err
	}

	if uint64(len(data)) > cfg.RaftEntryMaxSize {
		log.Errorf("entry is too large, entry size %v", len(data))
		return 0, &ErrRaftEntryTooLarge{RegionId: p.regionId, EntrySize: uint64(len(data))}
	}

	proposeIndex := p.nextProposalIndex()
	err = p.RaftGroup.Propose(ctx.ToBytes(), data)
	if err != nil {
		return 0, err
	}
	if proposeIndex == p.nextProposalIndex() {
		// The message is dropped silently, this usually due to leader absence
		// or transferring leader. Both cases can be considered as NotLeader error.
		return 0, &ErrNotLeader{RegionId: p.regionId}
	}

	return proposeIndex, nil
}

// Return true if the transfer leader request is accepted.
func (p *Peer) ProposeTransferLeader(cfg *config.Config, req *raft_cmdpb.RaftCmdRequest, cb *message.Callback) bool {
	transferLeader := getTransferLeaderCmd(req)
	peer := transferLeader.Peer

	transferred := false
	if p.readyToTransferLeader(cfg, peer) {
		p.transferLeader(peer)
		transferred = true
	} else {
		log.Infof("%v transfer leader message %v ignored directly", p.Tag, req)
		transferred = false
	}

	// transfer leader command doesn't need to replicate log and apply, so we
	// return immediately. Note that this command may fail, we can view it just as an advice
	cb.Done(makeTransferLeaderResponse())

	return transferred
}

// Fails in such cases:
// 1. A pending conf change has not been applied yet;
// 2. Removing the leader is not allowed in the configuration;
// 3. The conf change makes the raft group not healthy;
// 4. The conf change is dropped by raft group internally.
func (p *Peer) ProposeConfChange(cfg *config.Config, req *raft_cmdpb.RaftCmdRequest) (uint64, error) {
	if p.RaftGroup.Raft.PendingConfIndex > p.Store().AppliedIndex() {
		log.Infof("%v there is a pending conf change, try later", p.Tag)
		return 0, fmt.Errorf("%v there is a pending conf change, try later", p.Tag)
	}

	if err := p.checkConfChange(cfg, req); err != nil {
		return 0, err
	}

	data, err := req.Marshal()
	if err != nil {
		return 0, err
	}

	changePeer := GetChangePeerCmd(req)
	var cc eraftpb.ConfChange
	cc.ChangeType = eraftpb.ConfChangeType(int32(changePeer.ChangeType))
	cc.NodeId = changePeer.Peer.Id
	cc.Context = data

	log.Infof("%v propose conf change %v peer %v", p.Tag, cc.ChangeType, cc.NodeId)

	proposeIndex := p.nextProposalIndex()
	var proposalCtx ProposalContext = ProposalContext_SyncLog
	if err = p.RaftGroup.ProposeConfChange(proposalCtx.ToBytes(), cc); err != nil {
		return 0, err
	}
	if p.nextProposalIndex() == proposeIndex {
		// The message is dropped silently, this usually due to leader absence
		// or transferring leader. Both cases can be considered as NotLeader error.
		return 0, &ErrNotLeader{RegionId: p.regionId}
	}

	return proposeIndex, nil
}

type RequestPolicy int

const (
	RequestPolicy_ProposeNormal RequestPolicy = 0 + iota
	RequestPolicy_ProposeTransferLeader
	RequestPolicy_ProposeConfChange
	RequestPolicy_Invalid
)

func (p *Peer) inspect(req *raft_cmdpb.RaftCmdRequest) (RequestPolicy, error) {
	if req.AdminRequest != nil {
		if GetChangePeerCmd(req) != nil {
			return RequestPolicy_ProposeConfChange, nil
		}
		if getTransferLeaderCmd(req) != nil {
			return RequestPolicy_ProposeTransferLeader, nil
		}
	}

	hasRead, hasWrite := false, false
	for _, r := range req.Requests {
		switch r.CmdType {
		case raft_cmdpb.CmdType_Get, raft_cmdpb.CmdType_Snap:
			hasRead = true
		case raft_cmdpb.CmdType_Delete, raft_cmdpb.CmdType_Put:
			hasWrite = true
		case raft_cmdpb.CmdType_Invalid:
			return RequestPolicy_Invalid, fmt.Errorf("invalid cmd type %v, message maybe corrupted", r.CmdType)
		}

		if hasRead && hasWrite {
			return RequestPolicy_Invalid, fmt.Errorf("read and write can't be mixed in one batch.")
		}
	}
	return RequestPolicy_ProposeNormal, nil
}

func getTransferLeaderCmd(req *raft_cmdpb.RaftCmdRequest) *raft_cmdpb.TransferLeaderRequest {
	if req.AdminRequest == nil {
		return nil
	}
	return req.AdminRequest.TransferLeader
}

func getSyncLogFromRequest(req *raft_cmdpb.RaftCmdRequest) bool {
	if req.AdminRequest != nil {
		switch req.AdminRequest.GetCmdType() {
		case raft_cmdpb.AdminCmdType_ChangePeer,
			raft_cmdpb.AdminCmdType_BatchSplit:
			return true
		default:
			return false
		}
	}
	return req.Header.GetSyncLog()
}

func makeTransferLeaderResponse() *raft_cmdpb.RaftCmdResponse {
	adminResp := &raft_cmdpb.AdminResponse{}
	adminResp.CmdType = raft_cmdpb.AdminCmdType_TransferLeader
	adminResp.TransferLeader = &raft_cmdpb.TransferLeaderResponse{}
	resp := &raft_cmdpb.RaftCmdResponse{}
	resp.AdminResponse = adminResp
	return resp
}

func GetChangePeerCmd(msg *raft_cmdpb.RaftCmdRequest) *raft_cmdpb.ChangePeerRequest {
	if msg.AdminRequest == nil || msg.AdminRequest.ChangePeer == nil {
		return nil
	}
	return msg.AdminRequest.ChangePeer
}<|MERGE_RESOLUTION|>--- conflicted
+++ resolved
@@ -135,23 +135,12 @@
 	appliedIndex := ps.AppliedIndex()
 
 	raftCfg := &raft.Config{
-<<<<<<< HEAD
 		ID:            peer.GetId(),
 		ElectionTick:  cfg.RaftElectionTimeoutTicks,
 		HeartbeatTick: cfg.RaftHeartbeatTicks,
 		MaxSizePerMsg: cfg.RaftMaxSizePerMsg,
 		Applied:       appliedIndex,
-		CheckQuorum:   true,
 		Storage:       ps,
-=======
-		ID:              peer.GetId(),
-		ElectionTick:    cfg.RaftElectionTimeoutTicks,
-		HeartbeatTick:   cfg.RaftHeartbeatTicks,
-		MaxSizePerMsg:   cfg.RaftMaxSizePerMsg,
-		MaxInflightMsgs: cfg.RaftMaxInflightMsgs,
-		Applied:         appliedIndex,
-		Storage:         ps,
->>>>>>> 1cfa2bb4
 	}
 
 	raftGroup, err := raft.NewRawNode(raftCfg, nil)
