--- conflicted
+++ resolved
@@ -147,13 +147,6 @@
 	return result.(memItem).value, nil
 }
 
-<<<<<<< HEAD
-func (mr *memReader) IterCF(cf string) *engine_util.CFIterator {
-	return nil
-}
-
-func (mr *memReader) Close() {}
-=======
 func (mr *memReader) IterCF(cf string) engine_util.DBIterator {
 	var data *llrb.LLRB
 	switch cf {
@@ -235,5 +228,4 @@
 func (it memItem) Less(than llrb.Item) bool {
 	other := than.(memItem)
 	return bytes.Compare(it.key, other.key) < 0
-}
->>>>>>> 22377b9f
+}