syntax = "proto3";
package eraftpb;

enum EntryType {
    EntryNormal = 0;
    EntryConfChange = 1;
}

// The entry is a type of change that needs to be applied. It contains two data fields.
// While the fields are built into the model; their usage is determined by the entry_type.
//
// For normal entries, the data field should contain the data change that should be applied.
// The context field can be used for any contextual data that might be relevant to the
// application of the data.
//
// For configuration changes, the data will contain the ConfChange message and the
// context will provide anything needed to assist the configuration change. The context
// if for the user to set and use in this case.
message Entry {
    EntryType entry_type = 1;
    uint64 term = 2;
    uint64 index = 3;
    bytes data = 4;
    bytes context = 6;
}

message SnapshotMetadata {
    ConfState conf_state = 1;
    uint64 index = 2;
    uint64 term = 3;
}

message Snapshot {
    bytes data = 1;
    SnapshotMetadata metadata = 2;
}

enum MessageType {
    MsgHup = 0;
    MsgBeat = 1;
    MsgPropose = 2;
    MsgAppend = 3;
    MsgAppendResponse = 4;
    MsgRequestVote = 5;
    MsgRequestVoteResponse = 6;
    MsgSnapshot = 7;
    MsgHeartbeat = 8;
    MsgHeartbeatResponse = 9;
    MsgUnreachable = 10;
    MsgSnapStatus = 11;
<<<<<<< HEAD
    MsgCheckQuorum = 12;
    MsgTransferLeader = 13;
    MsgTimeoutNow = 14;
=======
    MsgTransferLeader = 12;
    MsgTimeoutNow = 13;
    MsgReadIndex = 14;
    MsgReadIndexResp = 15;
>>>>>>> 9dfbca0a
}

message Message {
    MessageType msg_type = 1;
    uint64 to = 2;
    uint64 from = 3;
    uint64 term = 4;
    uint64 log_term = 5;
    uint64 index = 6;
    repeated Entry entries = 7;
    uint64 commit = 8;
    Snapshot snapshot = 9;
    bool reject = 10;
    uint64 reject_hint = 11;
    bytes context = 12;
}

message HardState {
    uint64 term = 1;
    uint64 vote = 2;
    uint64 commit = 3;
}

message ConfState {
    repeated uint64 nodes = 1;
}

enum ConfChangeType {
    AddNode    = 0;
    RemoveNode = 1;
}

message ConfChange {
    uint64 id = 1;
    ConfChangeType change_type = 2;
    uint64 node_id = 3;
    bytes context = 4;
}<|MERGE_RESOLUTION|>--- conflicted
+++ resolved
@@ -48,16 +48,8 @@
     MsgHeartbeatResponse = 9;
     MsgUnreachable = 10;
     MsgSnapStatus = 11;
-<<<<<<< HEAD
-    MsgCheckQuorum = 12;
-    MsgTransferLeader = 13;
-    MsgTimeoutNow = 14;
-=======
     MsgTransferLeader = 12;
     MsgTimeoutNow = 13;
-    MsgReadIndex = 14;
-    MsgReadIndexResp = 15;
->>>>>>> 9dfbca0a
 }
 
 message Message {
